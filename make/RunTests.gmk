#
# Copyright (c) 2016, 2017, Oracle and/or its affiliates. All rights reserved.
# DO NOT ALTER OR REMOVE COPYRIGHT NOTICES OR THIS FILE HEADER.
#
# This code is free software; you can redistribute it and/or modify it
# under the terms of the GNU General Public License version 2 only, as
# published by the Free Software Foundation.  Oracle designates this
# particular file as subject to the "Classpath" exception as provided
# by Oracle in the LICENSE file that accompanied this code.
#
# This code is distributed in the hope that it will be useful, but WITHOUT
# ANY WARRANTY; without even the implied warranty of MERCHANTABILITY or
# FITNESS FOR A PARTICULAR PURPOSE.  See the GNU General Public License
# version 2 for more details (a copy is included in the LICENSE file that
# accompanied this code).
#
# You should have received a copy of the GNU General Public License version
# 2 along with this work; if not, write to the Free Software Foundation,
# Inc., 51 Franklin St, Fifth Floor, Boston, MA 02110-1301 USA.
#
# Please contact Oracle, 500 Oracle Parkway, Redwood Shores, CA 94065 USA
# or visit www.oracle.com if you need additional information or have any
# questions.
#

default: all

include $(SPEC)
include MakeBase.gmk
include FindTests.gmk

# We will always run multiple tests serially
.NOTPARALLEL:

################################################################################
# Parse global control variables
################################################################################

ifneq ($(TEST_VM_OPTS), )
  ifneq ($(TEST_OPTS), )
    TEST_OPTS := $(TEST_OPTS);VM_OPTIONS=$(TEST_VM_OPTS)
  else
    TEST_OPTS := VM_OPTIONS=$(TEST_VM_OPTS)
  endif
endif

$(eval $(call ParseKeywordVariable, TEST_OPTS, \
    KEYWORDS := JOBS TIMEOUT, \
    STRING_KEYWORDS := VM_OPTIONS, \
))

# Helper function to propagate TEST_OPTS values.
#
# Note: No spaces are allowed around the arguments.
# Arg $1 The variable in TEST_OPTS to propagate
# Arg $2 The control variable to propagate it to
define SetTestOpt
  ifneq ($$(TEST_OPTS_$1), )
    $2_$1 := $$(TEST_OPTS_$1)
  endif
endef

################################################################################
# Hook to include the corresponding custom file, if present.
$(eval $(call IncludeCustomExtension, RunTests.gmk))
################################################################################

TEST_RESULTS_DIR := $(OUTPUTDIR)/test-results
TEST_SUPPORT_DIR := $(OUTPUTDIR)/test-support
TEST_SUMMARY := $(TEST_RESULTS_DIR)/test-summary.txt
TEST_LAST_IDS := $(TEST_SUPPORT_DIR)/test-last-ids.txt

ifeq ($(CUSTOM_ROOT), )
  JTREG_TOPDIR := $(TOPDIR)
else
  JTREG_TOPDIR := $(CUSTOM_ROOT)
endif

JTREG_FAILURE_HANDLER_DIR := $(TEST_IMAGE_DIR)/failure_handler
JTREG_FAILURE_HANDLER := $(JTREG_FAILURE_HANDLER_DIR)/jtregFailureHandler.jar

ifneq ($(wildcard $(JTREG_FAILURE_HANDLER)), )
  JTREG_FAILURE_HANDLER_OPTIONS := \
      -timeoutHandlerDir:$(JTREG_FAILURE_HANDLER) \
      -observerDir:$(JTREG_FAILURE_HANDLER) \
      -timeoutHandler:jdk.test.failurehandler.jtreg.GatherProcessInfoTimeoutHandler \
      -observer:jdk.test.failurehandler.jtreg.GatherDiagnosticInfoObserver \
      -timeoutHandlerTimeout:0
endif

################################################################################
# Parse control variables
################################################################################

ifneq ($(TEST_OPTS), )
  # Inform the user
  $(info Running tests using TEST_OPTS control variable '$(TEST_OPTS)')

  $(eval $(call SetTestOpt,VM_OPTIONS,JTREG))
  $(eval $(call SetTestOpt,VM_OPTIONS,GTEST))

  $(eval $(call SetTestOpt,JOBS,JTREG))
  $(eval $(call SetTestOpt,TIMEOUT,JTREG))
endif

$(eval $(call ParseKeywordVariable, JTREG, \
    KEYWORDS := JOBS TIMEOUT TEST_MODE ASSERT VERBOSE RETAIN MAX_MEM, \
    STRING_KEYWORDS := OPTIONS JAVA_OPTIONS VM_OPTIONS, \
))

ifneq ($(JTREG), )
  # Inform the user
  $(info Running tests using JTREG control variable '$(JTREG)')
endif

$(eval $(call ParseKeywordVariable, GTEST, \
    KEYWORDS := REPEAT, \
    STRING_KEYWORDS := OPTIONS VM_OPTIONS, \
))

ifneq ($(GTEST), )
  # Inform the user
  $(info Running tests using GTEST control variable '$(GTEST)')
endif


################################################################################
# Component-specific Jtreg settings
################################################################################

ifeq ($(TEST_JOBS), 0)
  # If TEST_JOBS is not specified, hotspot fallback default is
  # min(num_cores / 2, 12).
  hotspot_JTREG_JOBS := $(shell $(EXPR) $(NUM_CORES) / 2)
  ifeq ($(hotspot_JTREG_JOBS), 0)
    hotspot_JTREG_JOBS := 1
  else ifeq ($(shell $(EXPR) $(hotspot_JTREG_JOBS) \> 12), 1)
    hotspot_JTREG_JOBS := 12
  endif
endif

hotspot_JTREG_MAX_MEM := 0
hotspot_JTREG_ASSERT := false
hotspot_JTREG_NATIVEPATH := $(TEST_IMAGE_DIR)/hotspot/jtreg/native
jdk_JTREG_NATIVEPATH := $(TEST_IMAGE_DIR)/jdk/jtreg/native

jdk_JTREG_PROBLEM_LIST += $(TOPDIR)/test/jdk/ProblemList.txt
jaxp_JTREG_PROBLEM_LIST += $(TOPDIR)/test/jaxp/ProblemList.txt
langtools_JTREG_PROBLEM_LIST += $(TOPDIR)/test/langtools/ProblemList.txt
nashorn_JTREG_PROBLEM_LIST += $(TOPDIR)/test/nashorn/ProblemList.txt
hotspot_JTREG_PROBLEM_LIST += $(TOPDIR)/test/hotspot/jtreg/ProblemList.txt

################################################################################
# Parse test selection
#
# The user has given a test selection in the TEST variable. We must parse it
# and determine what that means in terms of actual calls to the test framework.
#
# The parse functions take as argument a test specification as given by the
# user, and returns a fully qualified test descriptor if it was a match, or
# nothing if not. A single test specification can result in multiple test
# descriptors being returned. A valid test descriptor must always be accepted
# and returned identically.
################################################################################

# Helper function to determine if a test specification is a Gtest test
#
# It is a Gtest test if it is either "gtest", or "gtest:" followed by an optional
# test filter string.
define ParseGtestTestSelection
  $(if $(filter gtest%, $1), \
    $(if $(filter gtest, $1), \
      gtest:all \
    , \
      $(if $(filter gtest:, $1), \
        gtest:all \
      , \
        $1 \
      ) \
    ) \
  )
endef

# Helper function that removes the TOPDIR part
CleanupJtregPath = \
  $(strip $(patsubst %/, %, $(subst $(JTREG_TOPDIR)/,, $1)))

# Take a partial Jtreg root path and return a full, absolute path to that Jtreg
# root. Also support having "hotspot" as an alias for "hotspot/jtreg".
ExpandJtregRoot = \
  $(call CleanupJtregPath, $(wildcard \
    $(if $(filter /%, $1), \
      $(if $(wildcard $(strip $1)/TEST.ROOT), \
        $1 \
      ) \
    , \
      $(filter $(addprefix %, $1), $(JTREG_TESTROOTS) $(addsuffix /, $(JTREG_TESTROOTS))) \
      $(filter $(addprefix %, $(strip $1)/jtreg), $(JTREG_TESTROOTS) $(addsuffix /, $(JTREG_TESTROOTS))) \
    ) \
  ))

# Take a partial Jtreg test path and return a full, absolute path to that Jtreg
# test. Also support having "hotspot" as an alias for "hotspot/jtreg".
ExpandJtregPath = \
  $(if $(call ExpandJtregRoot, $1), \
    $(call ExpandJtregRoot, $1) \
  , \
    $(call CleanupJtregPath, $(wildcard \
      $(if $(filter /%, $1), \
        $1 \
      , \
        $(addsuffix /$(strip $1), $(JTREG_TESTROOTS) $(TEST_BASEDIRS)) \
        $(addsuffix $(strip $(patsubst hotspot/%, /hotspot/jtreg/%, $1)), $(JTREG_TESTROOTS) $(TEST_BASEDIRS)) \
      ) \
    )) \
  )

# Helper function to determine if a test specification is a Jtreg test
#
# It is a Jtreg test if it optionally begins with jtreg:, and then is either
# an unspecified group name (possibly prefixed by :), or a group in a
# specified test root, or a path to a test or test directory,
# either absolute or relative to any of the TEST_BASEDIRS or test roots.
define ParseJtregTestSelection
  $(eval TEST_NAME := $(strip $(patsubst jtreg:%, %, $1))) \
  $(if $(or $(findstring :, $(TEST_NAME)), $(findstring /, $(TEST_NAME))), , \
    $(eval TEST_NAME := :$(TEST_NAME)) \
  ) \
  $(if $(findstring :, $(TEST_NAME)), \
    $(if $(filter :%, $(TEST_NAME)), \
      $(eval TEST_GROUP := $(patsubst :%, %, $(TEST_NAME))) \
      $(eval TEST_ROOTS := $(foreach test_root, $(JTREG_TESTROOTS), \
          $(call CleanupJtregPath, $(test_root)))) \
    , \
      $(eval TEST_PATH := $(word 1, $(subst :, $(SPACE), $(TEST_NAME)))) \
      $(eval TEST_GROUP := $(word 2, $(subst :, $(SPACE), $(TEST_NAME)))) \
      $(eval TEST_ROOTS := $(call ExpandJtregRoot, $(TEST_PATH))) \
    ) \
    $(foreach test_root, $(TEST_ROOTS), \
      $(if $(filter /%, $(test_root)), \
        jtreg:$(test_root):$(TEST_GROUP) \
      , \
        $(if $(filter $(TEST_GROUP), $($(JTREG_TOPDIR)/$(test_root)_JTREG_TEST_GROUPS)), \
          jtreg:$(test_root):$(TEST_GROUP) \
        ) \
      ) \
    ) \
  , \
    $(eval TEST_PATHS := $(call ExpandJtregPath, $(TEST_NAME))) \
    $(foreach test_path, $(TEST_PATHS), \
      jtreg:$(test_path) \
    ) \
  )
endef

ifeq ($(TEST), )
  $(info No test selection given in TEST!)
  $(info Please use e.g. 'run-test TEST=tier1' or 'run-test-tier1')
  $(info See doc/testing.[md|html] for help)
  $(error Cannot continue)
endif

# Now intelligently convert the test selection given by the user in TEST
# into a list of fully qualified test descriptors of the tests to run.
TESTS_TO_RUN :=
$(foreach test, $(TEST), \
  $(eval PARSED_TESTS := $(call ParseCustomTestSelection, $(test))) \
  $(if $(strip $(PARSED_TESTS)), , \
    $(eval PARSED_TESTS += $(call ParseGtestTestSelection, $(test))) \
  ) \
  $(if $(strip $(PARSED_TESTS)), , \
    $(eval PARSED_TESTS += $(call ParseJtregTestSelection, $(test))) \
  ) \
  $(if $(strip $(PARSED_TESTS)), , \
    $(eval UNKNOWN_TEST := $(test)) \
  ) \
  $(eval TESTS_TO_RUN += $(PARSED_TESTS)) \
)

ifneq ($(UNKNOWN_TEST), )
  $(info Unknown test selection: '$(UNKNOWN_TEST)')
  $(info See doc/testing.[md|html] for help)
  $(error Cannot continue)
endif

TESTS_TO_RUN := $(strip $(TESTS_TO_RUN))


# Present the result of our parsing to the user
$(info Test selection '$(TEST)', will run:)
$(foreach test, $(TESTS_TO_RUN), $(info * $(test)))


################################################################################
# Functions for setting up rules for running the selected tests
#
# The SetupRun*Test functions all have the same interface:
#
# Parameter 1 is the name of the rule. This is the test id, based on the test
# descriptor, and this is also used as variable prefix, and the targets
# generated are listed in a variable by that name.
#
# Remaining parameters are named arguments. Currently this is only:
#   TEST -- The properly formatted fully qualified test descriptor
#
# After the rule named by the test id has been executed, the following
# variables will be available:
# testid_TOTAL - the total number of tests run
# testid_PASSED - the number of successful tests
# testid_FAILED - the number of failed tests
# testid_ERROR - the number of tests was neither successful or failed
#
################################################################################

### Rules for Gtest

SetupRunGtestTest = $(NamedParamsMacroTemplate)
define SetupRunGtestTestBody
  $1_TEST_RESULTS_DIR := $$(TEST_RESULTS_DIR)/$1
  $1_TEST_SUPPORT_DIR := $$(TEST_SUPPORT_DIR)/$1
  $1_EXITCODE := $$($1_TEST_RESULTS_DIR)/exitcode.txt

  $1_TEST_NAME := $$(strip $$(patsubst gtest:%, %, $$($1_TEST)))
  ifneq ($$($1_TEST_NAME), all)
    $1_GTEST_FILTER := --gtest_filter=$$($1_TEST_NAME)*
  endif

  ifneq ($$(GTEST_REPEAT), )
    $1_GTEST_REPEAT :=--gtest_repeat=$$(GTEST_REPEAT)
  endif

  run-test-$1:
	$$(call LogWarn)
	$$(call LogWarn, Running test '$$($1_TEST)')
	$$(call MakeDir, $$($1_TEST_RESULTS_DIR) $$($1_TEST_SUPPORT_DIR))
	$$(call ExecuteWithLog, $$($1_TEST_SUPPORT_DIR)/gtest, \
	    $$(FIXPATH) $$(TEST_IMAGE_DIR)/hotspot/gtest/server/gtestLauncher \
<<<<<<< HEAD
	         -jdk $(JDK_IMAGE_DIR) $$($1_GTEST_FILTER) \
	         --gtest_output=xml:$$($1_TEST_RESULTS_DIR)/gtest.xml \
	         $$($1_GTEST_REPEAT) $$(GTEST_OPTIONS) \
	        > >($(TEE) $$($1_TEST_RESULTS_DIR)/gtest.txt) && \
	    $$(ECHO) $$$$? > $$($1_EXITCODE) ||
	    $$(ECHO) $$$$? > $$($1_EXITCODE) \
	)
=======
	    -jdk $(JDK_IMAGE_DIR) $$($1_GTEST_FILTER) \
	    --gtest_output=xml:$$($1_TEST_RESULTS_DIR)/gtest.xml \
	    $$($1_GTEST_REPEAT) $$(GTEST_OPTIONS) $$(GTEST_VM_OPTIONS) \
	    > >($(TEE) $$($1_TEST_RESULTS_DIR)/gtest.txt) || true )
>>>>>>> 0780382f

  $1_RESULT_FILE := $$($1_TEST_RESULTS_DIR)/gtest.txt

  parse-test-$1: run-test-$1
	$$(call LogWarn, Finished running test '$$($1_TEST)')
	$$(call LogWarn, Test report is stored in $$(strip \
	    $$(subst $$(TOPDIR)/, , $$($1_TEST_RESULTS_DIR))))
	$$(if  $$(wildcard $$($1_RESULT_FILE)), \
	  $$(eval $1_TOTAL := $$(shell $$(AWK) '/==========.* tests? from .* \
	      test cases? ran/ { print $$$$2 }' $$($1_RESULT_FILE))) \
	  $$(if $$($1_TOTAL), , $$(eval $1_TOTAL := 0)) \
	  $$(eval $1_PASSED := $$(shell $$(AWK) '/\[  PASSED  \] .* tests?./ \
	      { print $$$$4 }' $$($1_RESULT_FILE))) \
	  $$(if $$($1_PASSED), , $$(eval $1_PASSED := 0)) \
	  $$(eval $1_FAILED := $$(shell $$(AWK) '/\[  FAILED  \] .* tests?, \
	      listed below/ { print $$$$4 }' $$($1_RESULT_FILE))) \
	  $$(if $$($1_FAILED), , $$(eval $1_FAILED := 0)) \
	  $$(eval $1_ERROR := $$(shell \
	      $$(EXPR) $$($1_TOTAL) - $$($1_PASSED) - $$($1_FAILED))) \
	, \
	  $$(eval $1_PASSED := 0) \
	  $$(eval $1_FAILED := 0) \
	  $$(eval $1_ERROR := 1) \
	  $$(eval $1_TOTAL := 1) \
	)

  $1: run-test-$1 parse-test-$1

  TARGETS += $1
endef

################################################################################

### Rules for Jtreg

# Helper function for SetupRunJtregTest. Set a JTREG_* variable from, in order:
# 1) Specified by user on command line
# 2) Component-specific default
# 3) Generic default
#
# Note: No spaces are allowed around the arguments.
# Arg $1 The test ID (i.e. $1 in SetupRunJtregTest)
# Arg $2 Base variable, e.g. JTREG_JOBS
# Arg $3 The default value (optional)
define SetJtregValue
  ifneq ($$($2), )
    $1_$2 := $$($2)
  else
    ifneq ($$($$($1_COMPONENT)_$2), )
      $1_$2 := $$($$($1_COMPONENT)_$2)
    else
      ifneq ($3, )
        $1_$2 := $3
      endif
    endif
  endif
endef

SetupRunJtregTest = $(NamedParamsMacroTemplate)
define SetupRunJtregTestBody
  $1_TEST_RESULTS_DIR := $$(TEST_RESULTS_DIR)/$1
  $1_TEST_SUPPORT_DIR := $$(TEST_SUPPORT_DIR)/$1
  $1_EXITCODE := $$($1_TEST_RESULTS_DIR)/exitcode.txt

  $1_TEST_NAME := $$(strip $$(patsubst jtreg:%, %, $$($1_TEST)))

  $1_COMPONENT := \
      $$(strip $$(foreach root, $$(JTREG_TESTROOTS), \
        $$(if $$(filter $$(root)%, $$(JTREG_TOPDIR)/$$($1_TEST_NAME)), \
          $$(lastword $$(subst /, $$(SPACE), $$(root))) \
        ) \
      ))
  # This will work only as long as just hotspot has the additional "jtreg" directory
  ifeq ($$($1_COMPONENT), jtreg)
    $1_COMPONENT := hotspot
  endif

  ifeq ($$(JT_HOME), )
    $$(info Error: jtreg framework is not found.)
    $$(info Please run configure using --with-jtreg.)
    $$(error Cannot continue)
  endif

  # Unfortunately, we need different defaults for some JTREG values,
  # depending on what component we're running.

  # Convert JTREG_foo into $1_JTREG_foo with a suitable value.
  $$(eval $$(call SetJtregValue,$1,JTREG_TEST_MODE,agentvm))
  $$(eval $$(call SetJtregValue,$1,JTREG_ASSERT,true))
  $$(eval $$(call SetJtregValue,$1,JTREG_MAX_MEM,512m))
  $$(eval $$(call SetJtregValue,$1,JTREG_NATIVEPATH))
  $$(eval $$(call SetJtregValue,$1,JTREG_BASIC_OPTIONS))
  $$(eval $$(call SetJtregValue,$1,JTREG_PROBLEM_LIST))

  ifneq ($(TEST_JOBS), 0)
    # User has specified TEST_JOBS, use that as fallback default
    $$(eval $$(call SetJtregValue,$1,JTREG_JOBS,$$(TEST_JOBS)))
  else
    # Use JOBS as default (except for hotspot)
    $$(eval $$(call SetJtregValue,$1,JTREG_JOBS,$$(JOBS)))
  endif

  # Make sure MaxRAMPercentage is high enough to not cause OOM or swapping since
  # we may end up with a lot of JVM's
  $1_JTREG_MAX_RAM_PERCENTAGE := $$(shell $$(EXPR) 25 / $$($1_JTREG_JOBS))

  JTREG_TIMEOUT ?= 4
  JTREG_VERBOSE ?= fail,error,summary
  JTREG_RETAIN ?= fail,error

  ifneq ($$($1_JTREG_MAX_MEM), 0)
    $1_JTREG_BASIC_OPTIONS += -vmoption:-Xmx$$($1_JTREG_MAX_MEM)
    $1_JTREG_LAUNCHER_OPTIONS += -Xmx$$($1_JTREG_MAX_MEM)
  endif

  $1_JTREG_BASIC_OPTIONS += -$$($1_JTREG_TEST_MODE) \
      -verbose:$$(JTREG_VERBOSE) -retain:$$(JTREG_RETAIN) \
      -concurrency:$$($1_JTREG_JOBS) -timeoutFactor:$$(JTREG_TIMEOUT) \
      -vmoption:-XX:MaxRAMPercentage=$$($1_JTREG_MAX_RAM_PERCENTAGE)

  $1_JTREG_BASIC_OPTIONS += -automatic -keywords:\!ignore -ignore:quiet

  # Make it possible to specify the JIB_DATA_DIR for tests using the
  # JIB Artifact resolver
  $1_JTREG_BASIC_OPTIONS += -e:JIB_DATA_DIR
  # Some tests needs to find a boot JDK using the JDK8_HOME variable.
  $1_JTREG_BASIC_OPTIONS += -e:JDK8_HOME=$$(BOOT_JDK)

  $1_JTREG_BASIC_OPTIONS += \
      $$(addprefix -javaoption:, $$(JTREG_JAVA_OPTIONS)) \
      $$(addprefix -vmoption:, $$(JTREG_VM_OPTIONS)) \
      #

  ifeq ($$($1_JTREG_ASSERT), true)
    $1_JTREG_BASIC_OPTIONS += -ea -esa
  endif

  ifneq ($$($1_JTREG_NATIVEPATH), )
    $1_JTREG_BASIC_OPTIONS += -nativepath:$$($1_JTREG_NATIVEPATH)
  endif

  ifneq ($$($1_JTREG_PROBLEM_LIST), )
    $1_JTREG_BASIC_OPTIONS += $$(addprefix -exclude:, $$($1_JTREG_PROBLEM_LIST))
  endif

  ifneq ($$(JIB_JAR), )
    $1_JTREG_BASIC_OPTIONS += -cpa:$$(JIB_JAR)
  endif

  ifneq ($$(JTREG_FAILURE_HANDLER_OPTIONS), )
    $1_JTREG_LAUNCHER_OPTIONS += -Djava.library.path="$(JTREG_FAILURE_HANDLER_DIR)"
  endif

  clean-workdir-$1:
	$$(RM) -r $$($1_TEST_SUPPORT_DIR)

  run-test-$1: clean-workdir-$1
	$$(call LogWarn)
	$$(call LogWarn, Running test '$$($1_TEST)')
	$$(call MakeDir, $$($1_TEST_RESULTS_DIR) $$($1_TEST_SUPPORT_DIR))
	$$(call ExecuteWithLog, $$($1_TEST_SUPPORT_DIR)/jtreg, \
	    $$(JAVA) $$($1_JTREG_LAUNCHER_OPTIONS) \
	        -Dprogram=jtreg -jar $$(JT_HOME)/lib/jtreg.jar \
	        $$($1_JTREG_BASIC_OPTIONS) \
	        -testjdk:$$(JDK_IMAGE_DIR) \
	        -dir:$$(JTREG_TOPDIR) \
	        -reportDir:$$($1_TEST_RESULTS_DIR) \
	        -workDir:$$($1_TEST_SUPPORT_DIR) \
	        $$(JTREG_OPTIONS) \
<<<<<<< HEAD
	        $$($1_TEST_NAME) && \
	    $$(ECHO) $$$$? > $$($1_EXITCODE) ||
	    $$(ECHO) $$$$? > $$($1_EXITCODE) \
	)
=======
	        $$(JTREG_FAILURE_HANDLER_OPTIONS) \
	        $$($1_TEST_NAME) || true )
>>>>>>> 0780382f

  $1_RESULT_FILE := $$($1_TEST_RESULTS_DIR)/text/stats.txt

  parse-test-$1: run-test-$1
	$$(call LogWarn, Finished running test '$$($1_TEST)')
	$$(call LogWarn, Test report is stored in $$(strip \
	    $$(subst $$(TOPDIR)/, , $$($1_TEST_RESULTS_DIR))))
	$$(if  $$(wildcard $$($1_RESULT_FILE)), \
	  $$(eval $1_PASSED := $$(shell $$(AWK) '{ gsub(/[,;]/, ""); \
	      for (i=1; i<=NF; i++) { if ($$$$i == "passed:") \
	      print $$$$(i+1) } }' $$($1_RESULT_FILE))) \
	  $$(if $$($1_PASSED), , $$(eval $1_PASSED := 0)) \
	  $$(eval $1_FAILED := $$(shell $$(AWK) '{gsub(/[,;]/, ""); \
	      for (i=1; i<=NF; i++) { if ($$$$i == "failed:") \
	      print $$$$(i+1) } }' $$($1_RESULT_FILE))) \
	  $$(if $$($1_FAILED), , $$(eval $1_FAILED := 0)) \
	  $$(eval $1_ERROR := $$(shell $$(AWK) '{gsub(/[,;]/, ""); \
	      for (i=1; i<=NF; i++) { if ($$$$i == "error:") \
	      print $$$$(i+1) } }' $$($1_RESULT_FILE))) \
	  $$(if $$($1_ERROR), , $$(eval $1_ERROR := 0)) \
	  $$(eval $1_TOTAL := $$(shell \
	      $$(EXPR) $$($1_PASSED) + $$($1_FAILED) + $$($1_ERROR))) \
	, \
	  $$(eval $1_PASSED := 0) \
	  $$(eval $1_FAILED := 0) \
	  $$(eval $1_ERROR := 1) \
	  $$(eval $1_TOTAL := 1) \
	)

  $1: run-test-$1 parse-test-$1

  TARGETS += $1
endef


################################################################################
# Setup and execute make rules for all selected tests
################################################################################

# Helper function to determine which handler to use for the given test
UseGtestTestHandler = \
  $(if $(filter gtest:%, $1), true)

UseJtregTestHandler = \
  $(if $(filter jtreg:%, $1), true)

# Now process each test to run and setup a proper make rule
$(foreach test, $(TESTS_TO_RUN), \
  $(eval TEST_ID := $(shell $(ECHO) $(strip $(test)) | \
      $(TR) -cs '[a-z][A-Z][0-9]\n' '_')) \
  $(eval ALL_TEST_IDS += $(TEST_ID)) \
  $(if $(call UseCustomTestHandler, $(test)), \
    $(eval $(call SetupRunCustomTest, $(TEST_ID), \
        TEST := $(test), \
    )) \
  ) \
  $(if $(call UseGtestTestHandler, $(test)), \
    $(eval $(call SetupRunGtestTest, $(TEST_ID), \
        TEST := $(test), \
    )) \
  ) \
  $(if $(call UseJtregTestHandler, $(test)), \
    $(eval $(call SetupRunJtregTest, $(TEST_ID), \
        TEST := $(test), \
    )) \
  ) \
)

# Sort also removes duplicates, so if there is any we'll get fewer words.
ifneq ($(words $(ALL_TEST_IDS)), $(words $(sort $(ALL_TEST_IDS))))
  $(error Duplicate test specification)
endif


################################################################################
# The main target for RunTests.gmk
################################################################################

# The SetupRun*Test functions have populated TARGETS.

TEST_FAILURE := false

run-test: $(TARGETS)
        # Create and print a table of the result of all tests run
	$(RM) $(TEST_SUMMARY).old 2> /dev/null
	$(MV) $(TEST_SUMMARY) $(TEST_SUMMARY).old 2> /dev/null || true
	$(RM) $(TEST_LAST_IDS).old 2> /dev/null
	$(MV) $(TEST_LAST_IDS) $(TEST_LAST_IDS).old 2> /dev/null || true
	$(ECHO) >> $(TEST_SUMMARY) ==============================
	$(ECHO) >> $(TEST_SUMMARY) Test summary
	$(ECHO) >> $(TEST_SUMMARY) ==============================
	$(PRINTF) >> $(TEST_SUMMARY) "%2s %-49s %5s %5s %5s %5s %2s\n" "  " \
	    TEST TOTAL PASS FAIL ERROR " "
	$(foreach test, $(TESTS_TO_RUN), \
	  $(eval TEST_ID := $(shell $(ECHO) $(strip $(test)) | \
	      $(TR) -cs '[a-z][A-Z][0-9]\n' '_')) \
	    $(ECHO) >> $(TEST_LAST_IDS) $(TEST_ID) $(NEWLINE) \
	  $(eval NAME_PATTERN := $(shell $(ECHO) $(test) | $(TR) -c \\n _)) \
	  $(if $(filter __________________________________________________%, $(NAME_PATTERN)), \
	    $(eval TEST_NAME := ) \
	    $(PRINTF) >> $(TEST_SUMMARY) "%2s %-49s\n" "  " "$(test)"  $(NEWLINE) \
	  , \
	    $(eval TEST_NAME := $(test)) \
	  ) \
	  $(if $(filter $($(TEST_ID)_PASSED), $($(TEST_ID)_TOTAL)), \
	    $(PRINTF) >> $(TEST_SUMMARY) "%2s %-49s %5d %5d %5d %5d %2s\n" \
	        "  " "$(TEST_NAME)" $($(TEST_ID)_TOTAL) $($(TEST_ID)_PASSED) \
	        $($(TEST_ID)_FAILED) $($(TEST_ID)_ERROR) "  " $(NEWLINE) \
	  , \
	    $(PRINTF) >> $(TEST_SUMMARY) "%2s %-49s %5d %5d %5d %5d %2s\n" \
	         ">>" "$(TEST_NAME)" $($(TEST_ID)_TOTAL) $($(TEST_ID)_PASSED) \
	        $($(TEST_ID)_FAILED) $($(TEST_ID)_ERROR) "<<" $(NEWLINE) \
	    $(eval TEST_FAILURE := true) \
	  ) \
	)
	$(ECHO) >> $(TEST_SUMMARY) ==============================
	$(if $(filter true, $(TEST_FAILURE)), \
	  $(ECHO) >> $(TEST_SUMMARY) TEST FAILURE $(NEWLINE) \
	  $(MKDIR) -p $(MAKESUPPORT_OUTPUTDIR) $(NEWLINE) \
	  $(TOUCH) $(MAKESUPPORT_OUTPUTDIR)/exit-with-error \
	, \
	  $(ECHO) >> $(TEST_SUMMARY) TEST SUCCESS \
	)
	$(ECHO)
	$(CAT) $(TEST_SUMMARY)
	$(ECHO)

################################################################################

all: run-test

.PHONY: default all run-test $(TARGETS)<|MERGE_RESOLUTION|>--- conflicted
+++ resolved
@@ -335,20 +335,13 @@
 	$$(call MakeDir, $$($1_TEST_RESULTS_DIR) $$($1_TEST_SUPPORT_DIR))
 	$$(call ExecuteWithLog, $$($1_TEST_SUPPORT_DIR)/gtest, \
 	    $$(FIXPATH) $$(TEST_IMAGE_DIR)/hotspot/gtest/server/gtestLauncher \
-<<<<<<< HEAD
 	         -jdk $(JDK_IMAGE_DIR) $$($1_GTEST_FILTER) \
 	         --gtest_output=xml:$$($1_TEST_RESULTS_DIR)/gtest.xml \
-	         $$($1_GTEST_REPEAT) $$(GTEST_OPTIONS) \
+	         $$($1_GTEST_REPEAT) $$(GTEST_OPTIONS) $$(GTEST_VM_OPTIONS) \
 	        > >($(TEE) $$($1_TEST_RESULTS_DIR)/gtest.txt) && \
 	    $$(ECHO) $$$$? > $$($1_EXITCODE) ||
 	    $$(ECHO) $$$$? > $$($1_EXITCODE) \
 	)
-=======
-	    -jdk $(JDK_IMAGE_DIR) $$($1_GTEST_FILTER) \
-	    --gtest_output=xml:$$($1_TEST_RESULTS_DIR)/gtest.xml \
-	    $$($1_GTEST_REPEAT) $$(GTEST_OPTIONS) $$(GTEST_VM_OPTIONS) \
-	    > >($(TEE) $$($1_TEST_RESULTS_DIR)/gtest.txt) || true )
->>>>>>> 0780382f
 
   $1_RESULT_FILE := $$($1_TEST_RESULTS_DIR)/gtest.txt
 
@@ -518,15 +511,11 @@
 	        -reportDir:$$($1_TEST_RESULTS_DIR) \
 	        -workDir:$$($1_TEST_SUPPORT_DIR) \
 	        $$(JTREG_OPTIONS) \
-<<<<<<< HEAD
+	        $$(JTREG_FAILURE_HANDLER_OPTIONS) \
 	        $$($1_TEST_NAME) && \
 	    $$(ECHO) $$$$? > $$($1_EXITCODE) ||
 	    $$(ECHO) $$$$? > $$($1_EXITCODE) \
 	)
-=======
-	        $$(JTREG_FAILURE_HANDLER_OPTIONS) \
-	        $$($1_TEST_NAME) || true )
->>>>>>> 0780382f
 
   $1_RESULT_FILE := $$($1_TEST_RESULTS_DIR)/text/stats.txt
 
