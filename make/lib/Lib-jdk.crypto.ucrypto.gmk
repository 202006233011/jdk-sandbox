#
# Copyright (c) 2014, 2018, Oracle and/or its affiliates. All rights reserved.
# DO NOT ALTER OR REMOVE COPYRIGHT NOTICES OR THIS FILE HEADER.
#
# This code is free software; you can redistribute it and/or modify it
# under the terms of the GNU General Public License version 2 only, as
# published by the Free Software Foundation.  Oracle designates this
# particular file as subject to the "Classpath" exception as provided
# by Oracle in the LICENSE file that accompanied this code.
#
# This code is distributed in the hope that it will be useful, but WITHOUT
# ANY WARRANTY; without even the implied warranty of MERCHANTABILITY or
# FITNESS FOR A PARTICULAR PURPOSE.  See the GNU General Public License
# version 2 for more details (a copy is included in the LICENSE file that
# accompanied this code).
#
# You should have received a copy of the GNU General Public License version
# 2 along with this work; if not, write to the Free Software Foundation,
# Inc., 51 Franklin St, Fifth Floor, Boston, MA 02110-1301 USA.
#
# Please contact Oracle, 500 Oracle Parkway, Redwood Shores, CA 94065 USA
# or visit www.oracle.com if you need additional information or have any
# questions.
#

include LibCommon.gmk

################################################################################

ifeq ($(OPENJDK_TARGET_OS), solaris)

<<<<<<< HEAD
  LIBJ2UCRYPTO_SRC := $(TOPDIR)/src/jdk.crypto.ucrypto/solaris/native/libj2ucrypto

  $(eval $(call SetupNativeCompilation, BUILD_LIBJ2UCRYPTO, \
      NAME := j2ucrypto, \
      OUTPUT_DIR := $(INSTALL_LIBRARIES_HERE), \
      SRC := $(LIBJ2UCRYPTO_SRC), \
=======
  $(eval $(call SetupJdkLibrary, BUILD_LIBJ2UCRYPTO, \
      NAME := j2ucrypto, \
>>>>>>> 9be1418d
      OPTIMIZATION := LOW, \
      CFLAGS := $(CFLAGS_JDKLIB), \
      LDFLAGS := $(LDFLAGS_JDKLIB), \
      LIBS := $(LIBDL), \
  ))

  $(BUILD_LIBJ2UCRYPTO): $(call FindLib, java.base, java)

  TARGETS += $(BUILD_LIBJ2UCRYPTO)

endif

################################################################################<|MERGE_RESOLUTION|>--- conflicted
+++ resolved
@@ -29,17 +29,8 @@
 
 ifeq ($(OPENJDK_TARGET_OS), solaris)
 
-<<<<<<< HEAD
-  LIBJ2UCRYPTO_SRC := $(TOPDIR)/src/jdk.crypto.ucrypto/solaris/native/libj2ucrypto
-
-  $(eval $(call SetupNativeCompilation, BUILD_LIBJ2UCRYPTO, \
-      NAME := j2ucrypto, \
-      OUTPUT_DIR := $(INSTALL_LIBRARIES_HERE), \
-      SRC := $(LIBJ2UCRYPTO_SRC), \
-=======
   $(eval $(call SetupJdkLibrary, BUILD_LIBJ2UCRYPTO, \
       NAME := j2ucrypto, \
->>>>>>> 9be1418d
       OPTIMIZATION := LOW, \
       CFLAGS := $(CFLAGS_JDKLIB), \
       LDFLAGS := $(LDFLAGS_JDKLIB), \
