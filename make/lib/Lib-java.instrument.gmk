--- conflicted
+++ resolved
@@ -47,10 +47,7 @@
     CFLAGS := $(LIBINSTRUMENT_CFLAGS_JDKLIB) $(LIBINSTRUMENT_CFLAGS), \
     CFLAGS_debug := -DJPLIS_LOGGING, \
     CFLAGS_release := -DNO_JPLIS_LOGGING, \
-<<<<<<< HEAD
-=======
     EXTRA_HEADER_DIRS := java.base:libjli, \
->>>>>>> 9be1418d
     LDFLAGS := $(LDFLAGS_JDKLIB) \
         $(call SET_SHARED_LIBRARY_ORIGIN) \
         $(LIBINSTRUMENT_LDFLAGS), \
