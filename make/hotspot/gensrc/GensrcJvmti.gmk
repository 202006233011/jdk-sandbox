#
# Copyright (c) 2013, 2020, Oracle and/or its affiliates. All rights reserved.
# DO NOT ALTER OR REMOVE COPYRIGHT NOTICES OR THIS FILE HEADER.
#
# This code is free software; you can redistribute it and/or modify it
# under the terms of the GNU General Public License version 2 only, as
# published by the Free Software Foundation.  Oracle designates this
# particular file as subject to the "Classpath" exception as provided
# by Oracle in the LICENSE file that accompanied this code.
#
# This code is distributed in the hope that it will be useful, but WITHOUT
# ANY WARRANTY; without even the implied warranty of MERCHANTABILITY or
# FITNESS FOR A PARTICULAR PURPOSE.  See the GNU General Public License
# version 2 for more details (a copy is included in the LICENSE file that
# accompanied this code).
#
# You should have received a copy of the GNU General Public License version
# 2 along with this work; if not, write to the Free Software Foundation,
# Inc., 51 Franklin St, Fifth Floor, Boston, MA 02110-1301 USA.
#
# Please contact Oracle, 500 Oracle Parkway, Redwood Shores, CA 94065 USA
# or visit www.oracle.com if you need additional information or have any
# questions.
#

$(eval $(call IncludeCustomExtension, hotspot/gensrc/GensrcJvmti.gmk))

################################################################################
# Build tools needed for the JVMTI source code generation

# FIXME: jvmtiGen.java should move to make/src, jvmtiEnvFill.java should be removed.
JVMTI_TOOLS_SRCDIR := $(TOPDIR)/src/hotspot/share/prims
JVMTI_TOOLS_OUTPUTDIR := $(JVM_VARIANT_OUTPUTDIR)/tools/jvmti

<<<<<<< HEAD
=======
$(eval $(call SetupJavaCompiler, GENERATE_OLDBYTECODE, \
    JAVAC := $(JAVAC), \
    FLAGS := -Xlint:all -Werror, \
    SERVER_DIR := $(SJAVAC_SERVER_DIR), \
    SERVER_JVM := $(SJAVAC_SERVER_JAVA), \
    DISABLE_SJAVAC := true, \
))

>>>>>>> 5bc78c43
$(eval $(call SetupJavaCompilation, BUILD_JVMTI_TOOLS, \
    COMPILER := bootjdk, \
    SMALL_JAVA := false, \
    FLAGS := $(GENERATE_OLDBYTECODE_JVMTI_FLAGS), \
    SRC := $(JVMTI_TOOLS_SRCDIR), \
    DISABLED_WARNINGS := rawtypes cast, \
    INCLUDE_FILES := jvmtiGen.java jvmtiEnvFill.java, \
    BIN := $(JVMTI_TOOLS_OUTPUTDIR), \
))

TOOL_JVMTI_GEN := $(JAVA_SMALL) -cp $(JVMTI_TOOLS_OUTPUTDIR) jvmtiGen
TOOL_JVMTI_ENV_FILL := $(JAVA_SMALL) -cp $(JVMTI_TOOLS_OUTPUTDIR) jvmtiEnvFill

################################################################################
# Setup make rules for an xml transform for jvmti file generation.
#
# Parameter 1 is the name of the rule. This name is used as variable prefix,
# and the targets generated are listed in a variable by that name. This name is
# also used as the name of the output file.
#
# Remaining parameters are named arguments. These include:
#   XML_FILE -- The input source file to use
#   XSL_FILE -- The xsl file to use
#   OUTPUT_DIR -- The directory to put the generated file in
#   ARGS -- Additional arguments to the jvmtiGen tool
#   DEPS -- Additional dependencies
SetupXslTransform = $(NamedParamsMacroTemplate)
define SetupXslTransformBody
  $1_OUTPUT_FILE := $$($1_OUTPUT_DIR)/$1

  $$(eval $$(call SetupExecute, jvmti_gen_$1, \
      INFO := Generating jvmti file $1, \
      DEPS := $$($1_XML_FILE) $$($1_XSL_FILE) $$($1_DEPS) $$(BUILD_JVMTI_TOOLS), \
      OUTPUT_FILE := $$($1_OUTPUT_FILE), \
      COMMAND := $$(TOOL_JVMTI_GEN) -IN $$($1_XML_FILE) \
          -XSL $$($1_XSL_FILE) -OUT $$($1_OUTPUT_FILE) $$($1_ARGS), \
  ))

  TARGETS += $$(jvmti_gen_$1_TARGET)
endef

################################################################################
# Create JVMTI files in gensrc/jvmtifiles

JVMTI_SRCDIR := $(TOPDIR)/src/hotspot/share/prims
JVMTI_OUTPUTDIR := $(JVM_VARIANT_OUTPUTDIR)/gensrc/jvmtifiles

# Setup rule for generating a jvmti file
#
# $1 is generated source file name in $(JVMTI_OUTPUTDIR)
# $2 is XSL file to use in $(JVMTI_SRCDIR)
# $3 is optional extra arguments to jvmtiGen
define SetupJvmtiGeneration
  $$(eval $$(call SetupXslTransform, $1, \
      XML_FILE := $$(JVMTI_SRCDIR)/jvmti.xml, \
      XSL_FILE := $$(JVMTI_SRCDIR)/$(strip $2), \
      OUTPUT_DIR := $$(JVMTI_OUTPUTDIR), \
      ARGS := $3, \
      DEPS := $$(JVMTI_SRCDIR)/jvmtiLib.xsl, \
  ))
endef

$(eval $(call SetupJvmtiGeneration, jvmtiEnter.cpp, jvmtiEnter.xsl, \
    -PARAM majorversion $(VERSION_FEATURE) \
    -PARAM interface jvmti))
$(eval $(call SetupJvmtiGeneration, jvmtiEnterTrace.cpp, jvmtiEnter.xsl, \
    -PARAM majorversion $(VERSION_FEATURE) \
    -PARAM interface jvmti -PARAM trace Trace))
$(eval $(call SetupJvmtiGeneration, jvmtiEnv.hpp, jvmtiHpp.xsl, \
    -PARAM majorversion $(VERSION_FEATURE)))
$(eval $(call SetupJvmtiGeneration, jvmti.h, jvmtiH.xsl, \
    -PARAM majorversion $(VERSION_FEATURE)))
$(eval $(call SetupJvmtiGeneration, jvmti.html, jvmti.xsl, \
    -PARAM majorversion $(VERSION_FEATURE)))

JVMTI_BC_SRCDIR := $(TOPDIR)/src/hotspot/share/interpreter

$(eval $(call SetupXslTransform, bytecodeInterpreterWithChecks.cpp, \
    XML_FILE := $(JVMTI_BC_SRCDIR)/bytecodeInterpreterWithChecks.xml, \
    XSL_FILE := $(JVMTI_BC_SRCDIR)/bytecodeInterpreterWithChecks.xsl, \
    OUTPUT_DIR := $(JVMTI_OUTPUTDIR), \
    DEPS := $(JVMTI_BC_SRCDIR)/bytecodeInterpreter.cpp, \
))

################################################################################
# Copy jvmti.h to include dir

# The file is the same regardless of jvm variant. Only let one do the copy.
ifeq ($(JVM_VARIANT), $(firstword $(JVM_VARIANTS)))
  $(eval $(call SetupCopyFiles, COPY_JVMTI_H, \
      DEST := $(SUPPORT_OUTPUTDIR)/modules_include/java.base, \
      FILES := $(JVMTI_OUTPUTDIR)/jvmti.h, \
  ))

  TARGETS += $(COPY_JVMTI_H)
endif<|MERGE_RESOLUTION|>--- conflicted
+++ resolved
@@ -32,17 +32,6 @@
 JVMTI_TOOLS_SRCDIR := $(TOPDIR)/src/hotspot/share/prims
 JVMTI_TOOLS_OUTPUTDIR := $(JVM_VARIANT_OUTPUTDIR)/tools/jvmti
 
-<<<<<<< HEAD
-=======
-$(eval $(call SetupJavaCompiler, GENERATE_OLDBYTECODE, \
-    JAVAC := $(JAVAC), \
-    FLAGS := -Xlint:all -Werror, \
-    SERVER_DIR := $(SJAVAC_SERVER_DIR), \
-    SERVER_JVM := $(SJAVAC_SERVER_JAVA), \
-    DISABLE_SJAVAC := true, \
-))
-
->>>>>>> 5bc78c43
 $(eval $(call SetupJavaCompilation, BUILD_JVMTI_TOOLS, \
     COMPILER := bootjdk, \
     SMALL_JAVA := false, \
