--- conflicted
+++ resolved
@@ -530,11 +530,7 @@
 AC_DEFUN_ONCE([JDKOPT_ENABLE_DISABLE_GENERATE_CLASSLIST],
 [
   # In GenerateLinkOptData.gmk, DumpLoadedClassList is used to generate the
-<<<<<<< HEAD
-  # classlist file. It never will work  if CDS is disabled, since the VM will report
-=======
   # classlist file. It never will work if CDS is disabled, since the VM will report
->>>>>>> 441e16e2
   # an error for DumpLoadedClassList.
   UTIL_ARG_ENABLE(NAME: generate-classlist, DEFAULT: auto,
       RESULT: ENABLE_GENERATE_CLASSLIST, AVAILABLE: $ENABLE_CDS,
