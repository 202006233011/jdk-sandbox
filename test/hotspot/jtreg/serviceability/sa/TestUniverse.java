/*
 * Copyright (c) 2017, 2018, Oracle and/or its affiliates. All rights reserved.
 * DO NOT ALTER OR REMOVE COPYRIGHT NOTICES OR THIS FILE HEADER.
 *
 * This code is free software; you can redistribute it and/or modify it
 * under the terms of the GNU General Public License version 2 only, as
 * published by the Free Software Foundation.
 *
 * This code is distributed in the hope that it will be useful, but WITHOUT
 * ANY WARRANTY; without even the implied warranty of MERCHANTABILITY or
 * FITNESS FOR A PARTICULAR PURPOSE.  See the GNU General Public License
 * version 2 for more details (a copy is included in the LICENSE file that
 * accompanied this code).
 *
 * You should have received a copy of the GNU General Public License version
 * 2 along with this work; if not, write to the Free Software Foundation,
 * Inc., 51 Franklin St, Fifth Floor, Boston, MA 02110-1301 USA.
 *
 * Please contact Oracle, 500 Oracle Parkway, Redwood Shores, CA 94065 USA
 * or visit www.oracle.com if you need additional information or have any
 * questions.
 */

import sun.hotspot.code.Compiler;

import java.util.ArrayList;
import java.util.List;
import java.io.IOException;
import java.util.stream.Collectors;
import java.io.OutputStream;
import jdk.test.lib.apps.LingeredApp;
import jdk.test.lib.JDKToolLauncher;
import jdk.test.lib.Platform;
import jdk.test.lib.process.OutputAnalyzer;

/*
 * @test
 * @summary Test the 'universe' command of jhsdb clhsdb.
 * @bug 8190307
 * @library /test/lib
 * @build jdk.test.lib.apps.*
 * @build sun.hotspot.WhiteBox
 * @run driver ClassFileInstaller sun.hotspot.WhiteBox sun.hotspot.WhiteBox$WhiteBoxPermission
 * @run main/othervm -XX:+UnlockDiagnosticVMOptions -XX:+WhiteBoxAPI -Xbootclasspath/a:. TestUniverse
 */

public class TestUniverse {

    private static void testClhsdbForUniverse(long lingeredAppPid,
                                              String gc) throws Exception {

        Process p;
        JDKToolLauncher launcher = JDKToolLauncher.createUsingTestJDK("jhsdb");
        launcher.addToolArg("clhsdb");
        launcher.addToolArg("--pid");
        launcher.addToolArg(Long.toString(lingeredAppPid));

        ProcessBuilder pb = new ProcessBuilder();
        pb.command(launcher.getCommand());
        System.out.println(
            pb.command().stream().collect(Collectors.joining(" ")));

        try {
            p = pb.start();
        } catch (Exception attachE) {
            throw new Error("Couldn't start jhsdb or attach to LingeredApp : " + attachE);
        }

        // Issue the 'universe' command at the clhsdb prompt.
        OutputStream input = p.getOutputStream();
        try {
            input.write("universe\n".getBytes());
            input.write("quit\n".getBytes());
            input.flush();
        } catch (IOException ioe) {
            throw new Error("Problem issuing the 'universe' command ", ioe);
        }

        OutputAnalyzer output = new OutputAnalyzer(p);

        try {
            p.waitFor();
        } catch (InterruptedException ie) {
            p.destroyForcibly();
            throw new Error("Problem awaiting the child process: " + ie, ie);
        }

        output.shouldHaveExitValue(0);
        System.out.println(output.getOutput());

        output.shouldContain("Heap Parameters");
        if (gc.contains("G1GC")) {
            output.shouldContain("garbage-first heap");
            output.shouldContain("region size");
            output.shouldContain("G1 Young Generation:");
            output.shouldContain("regions  =");
        }
        if (gc.contains("UseConcMarkSweepGC")) {
            output.shouldContain("Gen 1: concurrent mark-sweep generation");
        }
        if (gc.contains("UseSerialGC")) {
            output.shouldContain("Gen 1:   old");
        }
        if (gc.contains("UseParallelGC")) {
            output.shouldContain("ParallelScavengeHeap");
            output.shouldContain("PSYoungGen");
            output.shouldContain("eden");
        }
        if (gc.contains("UseEpsilonGC")) {
            output.shouldContain("Epsilon heap");
            output.shouldContain("reserved");
            output.shouldContain("committed");
            output.shouldContain("used");
        }
    }

    public static void test(String gc) throws Exception {
        LingeredApp app = null;
        try {
            List<String> vmArgs = new ArrayList<String>();
            vmArgs.add("-XX:+UnlockExperimentalVMOptions"); // unlock experimental GCs
            vmArgs.add(gc);
            app = LingeredApp.startApp(vmArgs);
            System.out.println ("Started LingeredApp with the GC option " + gc +
                                " and pid " + app.getPid());
            testClhsdbForUniverse(app.getPid(), gc);
        } finally {
            LingeredApp.stopApp(app);
        }
    }


    public static void main (String... args) throws Exception {

        if (!Platform.shouldSAAttach()) {
            System.out.println(
               "SA attach not expected to work - test skipped.");
            return;
        }

        try {
            test("-XX:+UseG1GC");
            test("-XX:+UseParallelGC");
            test("-XX:+UseSerialGC");
<<<<<<< HEAD
            test("-XX:+UseConcMarkSweepGC");
            test("-XX:+UseEpsilonGC");
=======
            if (!Compiler.isGraalEnabled()) { // Graal does not support CMS
              test("-XX:+UseConcMarkSweepGC");
            }
>>>>>>> 9be1418d
        } catch (Exception e) {
            throw new Error("Test failed with " + e);
        }
    }
}<|MERGE_RESOLUTION|>--- conflicted
+++ resolved
@@ -142,14 +142,10 @@
             test("-XX:+UseG1GC");
             test("-XX:+UseParallelGC");
             test("-XX:+UseSerialGC");
-<<<<<<< HEAD
-            test("-XX:+UseConcMarkSweepGC");
-            test("-XX:+UseEpsilonGC");
-=======
             if (!Compiler.isGraalEnabled()) { // Graal does not support CMS
               test("-XX:+UseConcMarkSweepGC");
             }
->>>>>>> 9be1418d
+            test("-XX:+UseEpsilonGC");
         } catch (Exception e) {
             throw new Error("Test failed with " + e);
         }
