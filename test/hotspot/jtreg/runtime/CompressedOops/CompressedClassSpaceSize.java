/*
 * Copyright (c) 2014, 2020, Oracle and/or its affiliates. All rights reserved.
 * DO NOT ALTER OR REMOVE COPYRIGHT NOTICES OR THIS FILE HEADER.
 *
 * This code is free software; you can redistribute it and/or modify it
 * under the terms of the GNU General Public License version 2 only, as
 * published by the Free Software Foundation.
 *
 * This code is distributed in the hope that it will be useful, but WITHOUT
 * ANY WARRANTY; without even the implied warranty of MERCHANTABILITY or
 * FITNESS FOR A PARTICULAR PURPOSE.  See the GNU General Public License
 * version 2 for more details (a copy is included in the LICENSE file that
 * accompanied this code).
 *
 * You should have received a copy of the GNU General Public License version
 * 2 along with this work; if not, write to the Free Software Foundation,
 * Inc., 51 Franklin St, Fifth Floor, Boston, MA 02110-1301 USA.
 *
 * Please contact Oracle, 500 Oracle Parkway, Redwood Shores, CA 94065 USA
 * or visit www.oracle.com if you need additional information or have any
 * questions.
 */

/*
 * @test
 * @bug 8022865
 * @summary Tests for the -XX:CompressedClassSpaceSize command line option
 * @requires vm.bits == 64 & vm.opt.final.UseCompressedOops == true
 * @library /test/lib
 * @modules java.base/jdk.internal.misc
 *          java.management
 * @run driver CompressedClassSpaceSize
 */

import jdk.test.lib.process.ProcessTools;
import jdk.test.lib.process.OutputAnalyzer;

public class CompressedClassSpaceSize {

    public static void main(String[] args) throws Exception {
        ProcessBuilder pb;
        OutputAnalyzer output;
        // Minimum size is 1MB
        pb = ProcessTools.createJavaProcessBuilder("-XX:CompressedClassSpaceSize=0",
                                                   "-version");
        output = new OutputAnalyzer(pb.start());
        output.shouldContain("outside the allowed range")
              .shouldHaveExitValue(1);

        // Invalid size of -1 should be handled correctly
        pb = ProcessTools.createJavaProcessBuilder("-XX:CompressedClassSpaceSize=-1",
                                                   "-version");
        output = new OutputAnalyzer(pb.start());
        output.shouldContain("Improperly specified VM option 'CompressedClassSpaceSize=-1'")
              .shouldHaveExitValue(1);


        // Maximum size is 3GB
        pb = ProcessTools.createJavaProcessBuilder("-XX:CompressedClassSpaceSize=4g",
                                                   "-version");
        output = new OutputAnalyzer(pb.start());
        output.shouldContain("outside the allowed range")
              .shouldHaveExitValue(1);


<<<<<<< HEAD
            // Make sure the minimum size is set correctly and printed. Note that reservation of
            // Metaspace happens with a 4M grain.
            pb = ProcessTools.createJavaProcessBuilder("-XX:+UnlockDiagnosticVMOptions",
                                                       "-XX:CompressedClassSpaceSize=1m",
                                                       "-Xlog:gc+metaspace=trace",
                                                       "-version");
            output = new OutputAnalyzer(pb.start());
            output.shouldContain("Compressed class space size: 4194304")
                  .shouldHaveExitValue(0);
=======
        // Make sure the minimum size is set correctly and printed
        pb = ProcessTools.createJavaProcessBuilder("-XX:+UnlockDiagnosticVMOptions",
                                                   "-XX:CompressedClassSpaceSize=1m",
                                                   "-Xlog:gc+metaspace=trace",
                                                   "-version");
        output = new OutputAnalyzer(pb.start());
        output.shouldContain("Compressed class space size: 1048576")
              .shouldHaveExitValue(0);
>>>>>>> a06585af


        // Make sure the maximum size is set correctly and printed
        pb = ProcessTools.createJavaProcessBuilder("-XX:+UnlockDiagnosticVMOptions",
                                                   "-XX:CompressedClassSpaceSize=3g",
                                                   "-Xlog:gc+metaspace=trace",
                                                   "-version");
        output = new OutputAnalyzer(pb.start());
        output.shouldContain("Compressed class space size: 3221225472")
              .shouldHaveExitValue(0);


        pb = ProcessTools.createJavaProcessBuilder("-XX:-UseCompressedOops",
                                                   "-XX:CompressedClassSpaceSize=1m",
                                                   "-version");
        output = new OutputAnalyzer(pb.start());
        output.shouldContain("Setting CompressedClassSpaceSize has no effect when compressed class pointers are not used")
              .shouldHaveExitValue(0);


        pb = ProcessTools.createJavaProcessBuilder("-XX:-UseCompressedClassPointers",
                                                   "-XX:CompressedClassSpaceSize=1m",
                                                   "-version");
        output = new OutputAnalyzer(pb.start());
        output.shouldContain("Setting CompressedClassSpaceSize has no effect when compressed class pointers are not used")
              .shouldHaveExitValue(0);
    }
}<|MERGE_RESOLUTION|>--- conflicted
+++ resolved
@@ -63,17 +63,6 @@
               .shouldHaveExitValue(1);
 
 
-<<<<<<< HEAD
-            // Make sure the minimum size is set correctly and printed. Note that reservation of
-            // Metaspace happens with a 4M grain.
-            pb = ProcessTools.createJavaProcessBuilder("-XX:+UnlockDiagnosticVMOptions",
-                                                       "-XX:CompressedClassSpaceSize=1m",
-                                                       "-Xlog:gc+metaspace=trace",
-                                                       "-version");
-            output = new OutputAnalyzer(pb.start());
-            output.shouldContain("Compressed class space size: 4194304")
-                  .shouldHaveExitValue(0);
-=======
         // Make sure the minimum size is set correctly and printed
         pb = ProcessTools.createJavaProcessBuilder("-XX:+UnlockDiagnosticVMOptions",
                                                    "-XX:CompressedClassSpaceSize=1m",
@@ -82,7 +71,6 @@
         output = new OutputAnalyzer(pb.start());
         output.shouldContain("Compressed class space size: 1048576")
               .shouldHaveExitValue(0);
->>>>>>> a06585af
 
 
         // Make sure the maximum size is set correctly and printed
