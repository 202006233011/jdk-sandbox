--- conflicted
+++ resolved
@@ -268,23 +268,6 @@
     }
 
     void verify() {
-<<<<<<< HEAD
-        if (kind == Kind.CONSTRUCTOR) {
-            final Type returnType = Type.getReturnType(javaDesc);
-            if (! returnType.toString().equals(OBJECT_DESC)) {
-                error("return value should be of Object type, found " + returnType);
-            }
-            final Type[] argTypes = Type.getArgumentTypes(javaDesc);
-            if (argTypes.length < 2) {
-                error("constructor methods should have at least 2 args");
-            }
-            if (! argTypes[0].equals(Type.BOOLEAN_TYPE)) {
-                error("first argument should be of boolean type, found " + argTypes[0]);
-            }
-            if (! argTypes[1].toString().equals(OBJECT_DESC)) {
-                error("second argument should be of Object type, found " + argTypes[0]);
-            }
-=======
         switch (kind) {
             case CONSTRUCTOR: {
                 final Type returnType = Type.getReturnType(javaDesc);
@@ -301,7 +284,6 @@
                 if (!isJavaLangObject(argTypes[1])) {
                     error("second argument of a @Constructor method should be of Object type, found " + argTypes[0]);
                 }
->>>>>>> db62a418
 
                 if (argTypes.length > 2) {
                     for (int i = 2; i < argTypes.length - 1; i++) {
@@ -321,15 +303,6 @@
                     }
                 }
             }
-<<<<<<< HEAD
-        } else if (kind == Kind.FUNCTION) {
-            final Type[] argTypes = Type.getArgumentTypes(javaDesc);
-            if (argTypes.length < 1) {
-                error("function methods should have at least 1 arg");
-            }
-            if (! argTypes[0].toString().equals(OBJECT_DESC)) {
-                error("first argument should be of Object type, found " + argTypes[0]);
-=======
             break;
             case SPECIALIZED_CONSTRUCTOR: {
                 final Type returnType = Type.getReturnType(javaDesc);
@@ -342,12 +315,11 @@
                         error(i + "'th argument of a @SpecializedConstructor method is not valid JS type, found " + argTypes[i]);
                     }
                 }
->>>>>>> db62a418
             }
             break;
             case FUNCTION: {
                 final Type returnType = Type.getReturnType(javaDesc);
-                if (!isValidJSType(returnType)) {
+                if (!(isValidJSType(returnType) || Type.VOID_TYPE == returnType)) {
                     error("return value of a @Function method should be a valid JS type, found " + returnType);
                 }
                 final Type[] argTypes = Type.getArgumentTypes(javaDesc);
@@ -379,7 +351,7 @@
             break;
             case SPECIALIZED_FUNCTION: {
                 final Type returnType = Type.getReturnType(javaDesc);
-                if (!isValidJSType(returnType)) {
+                if (!(isValidJSType(returnType) || Type.VOID_TYPE == returnType)) {
                     error("return value of a @SpecializedFunction method should be a valid JS type, found " + returnType);
                 }
                 final Type[] argTypes = Type.getArgumentTypes(javaDesc);
@@ -399,9 +371,8 @@
                     error("first argument of a @Getter method should be of Object type, found: " + argTypes[0]);
                 }
 
-                final Type returnType = Type.getReturnType(javaDesc);
-                if (!isJavaLangObject(returnType)) {
-                    error("return type of a @Getter method should be Object, found: " + javaDesc);
+                if (Type.getReturnType(javaDesc).equals(Type.VOID_TYPE)) {
+                    error("return type of getter should not be void");
                 }
             }
             break;
