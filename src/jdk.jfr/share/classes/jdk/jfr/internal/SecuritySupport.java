--- conflicted
+++ resolved
@@ -179,10 +179,11 @@
         }
 
         @Override
-<<<<<<< HEAD
         public int compareTo(SafePath that) {
             return that.text.compareTo(this.text);
-=======
+        }
+
+        @Override
         public boolean equals(Object other) {
             if(other != null && other instanceof SafePath){
                 return this.toPath().equals(((SafePath) other).toPath());
@@ -193,7 +194,6 @@
         @Override
         public int hashCode() {
             return this.toPath().hashCode();
->>>>>>> 0a0956bc
         }
     }
 
