--- conflicted
+++ resolved
@@ -28,24 +28,15 @@
 import java.lang.reflect.Constructor;
 import java.io.FileDescriptor;
 import java.io.IOException;
-import java.io.UncheckedIOException;
 import java.net.InetAddress;
 import java.net.Inet6Address;
 import java.net.InetSocketAddress;
-<<<<<<< HEAD
-import java.net.Socket;
-import java.net.SocketAddress;
-import java.net.SocketOption;
-import java.nio.ByteBuffer;
+import java.net.ProtocolFamily;
 import java.nio.channels.Channel;
 import java.nio.channels.SocketChannel;
 import java.nio.channels.ServerSocketChannel;
 import java.nio.channels.DatagramChannel;
 import java.nio.channels.UnixDomainSocketAddress;
-=======
-import java.net.ProtocolFamily;
-import java.nio.channels.Channel;
->>>>>>> 6feb23a9
 import java.nio.channels.spi.SelectorProvider;
 import static java.net.StandardProtocolFamily.INET6;
 import static java.net.StandardProtocolFamily.INET;
@@ -95,15 +86,11 @@
      */
     public static class InheritedInetSocketChannelImpl extends InetSocketChannelImpl {
 
-<<<<<<< HEAD
-        InheritedInetSocketChannelImpl(SelectorProvider sp,
-=======
         static ProtocolFamily family(InetSocketAddress isa) {
             return (isa.getAddress() instanceof Inet6Address) ? INET6 : INET;
         }
 
-        InheritedSocketChannelImpl(SelectorProvider sp,
->>>>>>> 6feb23a9
+        InheritedInetSocketChannelImpl(SelectorProvider sp,
                                    FileDescriptor fd,
                                    InetSocketAddress remote)
             throws IOException
