--- conflicted
+++ resolved
@@ -118,12 +118,7 @@
   Set(Arena *arena) : _set_arena(arena) {};
 
   // Creates a new set from an existing set
-<<<<<<< HEAD
-  // DO NOT CONSTRUCT A Set.  THIS IS AN ABSTRACT CLASS, FOR INHERITENCE ONLY
-  Set(const Set &s) : ResourceObj(s) {};
-=======
   Set(const Set & s) : ResourceObj(s) {};
->>>>>>> 6147018a
 
  public:
   // Set assignment; deep-copy guts
