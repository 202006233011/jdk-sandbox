--- conflicted
+++ resolved
@@ -113,20 +113,12 @@
  public:
   AscendingId() : _id(0) {}
   // callbacks
-<<<<<<< HEAD
-  void link(Entry* entry) {
-=======
   void on_link(Entry* entry) {
->>>>>>> dcbc2879
     assert(entry != NULL, "invariant");
     assert(entry->id() == 0, "invariant");
     entry->set_id(++_id);
   }
-<<<<<<< HEAD
-  bool equals(uintptr_t hash, const Entry* entry) {
-=======
   bool on_equals(uintptr_t hash, const Entry* entry) {
->>>>>>> dcbc2879
     assert(entry->hash() == hash, "invariant");
     return true;
   }
@@ -192,11 +184,7 @@
   void free_entry(HashEntry* entry) {
     assert(entry != NULL, "invariant");
     JfrBasicHashtable<T>::unlink_entry(entry);
-<<<<<<< HEAD
-    _callback->unlink(entry);
-=======
     _callback->on_unlink(entry);
->>>>>>> dcbc2879
     delete entry;
   }
 
@@ -206,11 +194,7 @@
   HashEntry* new_entry(uintptr_t hash, const T& data);
   void add_entry(size_t index, HashEntry* new_entry) {
     assert(new_entry != NULL, "invariant");
-<<<<<<< HEAD
-    _callback->link(new_entry);
-=======
     _callback->on_link(new_entry);
->>>>>>> dcbc2879
     assert(new_entry->id() > 0, "invariant");
     JfrBasicHashtable<T>::add_entry(index, new_entry);
   }
@@ -228,11 +212,7 @@
 Entry<T, IdType>* HashTableHost<T, IdType, Entry, Callback, TABLE_SIZE>::lookup_only(uintptr_t hash) {
   HashEntry* entry = (HashEntry*)this->bucket(index_for(hash));
   while (entry != NULL) {
-<<<<<<< HEAD
-    if (entry->hash() == hash && _callback->equals(hash, entry)) {
-=======
     if (entry->hash() == hash && _callback->on_equals(hash, entry)) {
->>>>>>> dcbc2879
       return entry;
     }
     entry = (HashEntry*)entry->next();
