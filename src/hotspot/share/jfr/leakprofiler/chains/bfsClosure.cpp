--- conflicted
+++ resolved
@@ -148,11 +148,7 @@
 
 void BFSClosure::add_chain(const oop* reference, const oop pointee) {
   assert(pointee != NULL, "invariant");
-<<<<<<< HEAD
-  assert(NULL == pointee->mark(), "invariant");
-=======
   assert(NULL == pointee->mark().to_pointer(), "invariant");
->>>>>>> 9b81fe37
   Edge leak_edge(_current_parent, reference);
   _edge_store->put_chain(&leak_edge, _current_parent == NULL ? 1 : _current_frontier_level + 2);
 }
