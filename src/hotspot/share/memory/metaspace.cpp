--- conflicted
+++ resolved
@@ -500,145 +500,23 @@
 
 
 #ifdef _LP64
-<<<<<<< HEAD
-static const uint64_t UnscaledClassSpaceMax = (uint64_t(max_juint) + 1);
-
-void Metaspace::set_narrow_klass_base_and_shift(ReservedSpace metaspace_rs, address cds_base) {
-  assert(!DumpSharedSpaces, "narrow_klass is set by MetaspaceShared class.");
-  // Figure out the narrow_klass_base and the narrow_klass_shift.  The
-  // narrow_klass_base is the lower of the metaspace base and the cds base
-  // (if cds is enabled).  The narrow_klass_shift depends on the distance
-  // between the lower base and higher address.
-  address lower_base = (address)metaspace_rs.base();
-  address higher_address = (address)metaspace_rs.end();
-  if (cds_base != NULL) {
-    assert(UseSharedSpaces, "must be");
-    lower_base = MIN2(lower_base, cds_base);
-  } else {
-    uint64_t klass_encoding_max = UnscaledClassSpaceMax << LogKlassAlignmentInBytes;
-    // If compressed class space fits in lower 32G, we don't need a base.
-    if (higher_address <= (address)klass_encoding_max) {
-      lower_base = 0; // Effectively lower base is zero.
-    }
-  }
-
-  CompressedKlassPointers::set_base(lower_base);
-
-  // CDS uses LogKlassAlignmentInBytes for narrow_klass_shift. See
-  // MetaspaceShared::initialize_dumptime_shared_and_meta_spaces() for
-  // how dump time narrow_klass_shift is set. Although, CDS can work
-  // with zero-shift mode also, to be consistent with AOT it uses
-  // LogKlassAlignmentInBytes for klass shift so archived java heap objects
-  // can be used at same time as AOT code.
-  if (!UseSharedSpaces
-      && (uint64_t)(higher_address - lower_base) <= UnscaledClassSpaceMax) {
-    CompressedKlassPointers::set_shift(0);
-  } else {
-    CompressedKlassPointers::set_shift(LogKlassAlignmentInBytes);
-  }
-  AOTLoader::set_narrow_klass_shift();
-}
-
-// Try to allocate the metaspace at the requested addr.
-void Metaspace::allocate_metaspace_compressed_klass_ptrs(ReservedSpace metaspace_rs, char* requested_addr, address cds_base) {
-  assert(!DumpSharedSpaces, "compress klass space is allocated by MetaspaceShared class.");
-  assert(using_class_space(), "called improperly");
-  assert(UseCompressedClassPointers, "Only use with CompressedKlassPtrs");
-  assert(compressed_class_space_size() < KlassEncodingMetaspaceMax,
-         "Metaspace size is too big");
-  assert_is_aligned(requested_addr, _reserve_alignment);
-  assert_is_aligned(cds_base, _reserve_alignment);
-  assert_is_aligned(compressed_class_space_size(), _reserve_alignment);
-
-  if (metaspace_rs.is_reserved()) {
-    // CDS should have already reserved the space.
-    assert(requested_addr == NULL, "not used");
-    assert(cds_base != NULL, "CDS should have already reserved the memory space");
-  } else {
-    assert(cds_base == NULL, "must be");
-    metaspace_rs = reserve_space(compressed_class_space_size(),
-                                 _reserve_alignment, requested_addr,
-                                 false /* use_requested_addr */);
-  }
-
-  if (!metaspace_rs.is_reserved()) {
-    assert(cds_base == NULL, "CDS should have already reserved the memory space");
-    // If no successful allocation then try to allocate the space anywhere.  If
-    // that fails then OOM doom.  At this point we cannot try allocating the
-    // metaspace as if UseCompressedClassPointers is off because too much
-    // initialization has happened that depends on UseCompressedClassPointers.
-    // So, UseCompressedClassPointers cannot be turned off at this point.
-    metaspace_rs = reserve_space(compressed_class_space_size(),
-                                 _reserve_alignment, NULL, false);
-    if (!metaspace_rs.is_reserved()) {
-      vm_exit_during_initialization(err_msg("Could not allocate metaspace: " SIZE_FORMAT " bytes",
-                                            compressed_class_space_size()));
-    }
-  }
-
-  if (cds_base == NULL) {
-    // If we got here then the metaspace got allocated.
-    MemTracker::record_virtual_memory_type((address)metaspace_rs.base(), mtClass);
-  }
-
-  set_narrow_klass_base_and_shift(metaspace_rs, cds_base);
-
-
-  initialize_class_space(metaspace_rs);
-
-  LogTarget(Trace, gc, metaspace) lt;
-  if (lt.is_enabled()) {
-    ResourceMark rm;
-    LogStream ls(lt);
-    print_compressed_class_space(&ls, requested_addr);
-  }
-}
-
-// For UseCompressedClassPointers the class space is reserved above the top of
-// the Java heap.  The argument passed in is at the base of the compressed space.
+
+void Metaspace::print_compressed_class_space(outputStream* st) {
+  if (VirtualSpaceList::vslist_class() != NULL) {
+    MetaWord* base = VirtualSpaceList::vslist_class()->base_of_first_node();
+    size_t size = VirtualSpaceList::vslist_class()->word_size_of_first_node();
+    MetaWord* top = base + size;
+    st->print("Compressed class space mapped at: " PTR_FORMAT "-" PTR_FORMAT ", size: " SIZE_FORMAT,
+               p2i(base), p2i(top), top - base);
+    st->cr();
+  }
+}
+
+// Given a prereserved space, use that to set up the compressed class space list.
 void Metaspace::initialize_class_space(ReservedSpace rs) {
-
   assert(rs.size() >= CompressedClassSpaceSize,
          SIZE_FORMAT " != " SIZE_FORMAT, rs.size(), CompressedClassSpaceSize);
   assert(using_class_space(), "Must be using class space");
-
-  VirtualSpaceList* vsl = new VirtualSpaceList("class space list", rs, CommitLimiter::globalLimiter());
-  VirtualSpaceList::set_vslist_class(vsl);
-  ChunkManager* cm = new ChunkManager("class space chunk manager", vsl);
-  ChunkManager::set_chunkmanager_class(cm);
-
-}
-
-
-void Metaspace::print_compressed_class_space(outputStream* st, const char* requested_addr) {
-  st->print_cr("Narrow klass base: " PTR_FORMAT ", Narrow klass shift: %d",
-               p2i(CompressedKlassPointers::base()), CompressedKlassPointers::shift());
-  if (Metaspace::using_class_space()) {
-    st->print("Compressed class space size: " SIZE_FORMAT " Address: " PTR_FORMAT,
-                 compressed_class_space_size(), p2i(compressed_class_space_base()));
-    if (requested_addr != 0) {
-      st->print(" Req Addr: " PTR_FORMAT, p2i(requested_addr));
-    }
-=======
-
-void Metaspace::print_compressed_class_space(outputStream* st) {
-  if (_class_space_list != NULL) {
-    address base = (address)_class_space_list->current_virtual_space()->bottom();
-    address top = base + compressed_class_space_size();
-    st->print("Compressed class space mapped at: " PTR_FORMAT "-" PTR_FORMAT ", size: " SIZE_FORMAT,
-               p2i(base), p2i(top), top - base);
->>>>>>> 04e6b743
-    st->cr();
-  }
-}
-
-<<<<<<< HEAD
-#endif
-=======
-// Given a prereserved space, use that to set up the compressed class space list.
-void Metaspace::initialize_class_space(ReservedSpace rs) {
-  assert(using_class_space(), "Must be using class space");
-  assert(_class_space_list == NULL && _chunk_manager_class == NULL, "Only call once");
 
   assert(rs.size() == CompressedClassSpaceSize, SIZE_FORMAT " != " SIZE_FORMAT,
          rs.size(), CompressedClassSpaceSize);
@@ -646,20 +524,22 @@
          is_aligned(rs.size(), Metaspace::reserve_alignment()),
          "wrong alignment");
 
-  _class_space_list = new VirtualSpaceList(rs);
-  _chunk_manager_class = new ChunkManager(true/*is_class*/);
+  VirtualSpaceList* vsl = new VirtualSpaceList("class space list", rs, CommitLimiter::globalLimiter());
+  VirtualSpaceList::set_vslist_class(vsl);
+  ChunkManager* cm = new ChunkManager("class space chunk manager", vsl);
+  ChunkManager::set_chunkmanager_class(cm);
 
   // This does currently not work because rs may be the result of a split
   // operation and NMT seems not to be able to handle splits.
   // Will be fixed with JDK-8243535.
   // MemTracker::record_virtual_memory_type((address)rs.base(), mtClass);
 
-  if (!_class_space_list->initialization_succeeded()) {
-    vm_exit_during_initialization("Failed to setup compressed class space virtual space list.");
-  }
-
-}
->>>>>>> 04e6b743
+}
+
+// Returns true if class space has been setup (initialize_class_space).
+bool Metaspace::class_space_is_initialized() {
+  return VirtualSpaceList::vslist_class() != NULL;
+}
 
 // Reserve a range of memory at an address suitable for en/decoding narrow
 // Klass pointers (see: CompressedClassPointers::is_valid_base()).
@@ -869,7 +749,6 @@
 
   _initialized = true;
 
-<<<<<<< HEAD
   // We must prevent the very first address of the ccs from being used to store
   // metadata, since that address would translate to a narrow pointer of 0, and the
   // VM does not distinguish between "narrow 0 as in NULL" and "narrow 0 as in start
@@ -877,7 +756,14 @@
   // Before Elastic Metaspace that did not happen due to the fact that every Metachunk
   // had a header and therefore could not allocate anything at offset 0.
 #ifdef _LP64
-=======
+  if (using_class_space()) {
+    // The simplest way to fix this is to allocate a tiny chunk right at the start of ccs
+    // and do not use it for anything.
+    ChunkManager::chunkmanager_class()->get_chunk(metaspace::chunklevel::HIGHEST_CHUNK_LEVEL,
+                                                  metaspace::chunklevel::HIGHEST_CHUNK_LEVEL); // smallest chunk possible.
+  }
+#endif
+
 #ifdef _LP64
   if (UseCompressedClassPointers) {
     // Note: "cds" would be a better fit but keep this for backward compatibility.
@@ -889,25 +775,6 @@
       Metaspace::print_compressed_class_space(&ls);
       CompressedKlassPointers::print_mode(&ls);
     }
-  }
-#endif
-
-}
-
-void Metaspace::post_initialize() {
-  MetaspaceGC::post_initialize();
-}
-
-void Metaspace::verify_global_initialization() {
-  assert(space_list() != NULL, "Metadata VirtualSpaceList has not been initialized");
-  assert(chunk_manager_metadata() != NULL, "Metadata ChunkManager has not been initialized");
-
->>>>>>> 04e6b743
-  if (using_class_space()) {
-    // The simplest way to fix this is to allocate a tiny chunk right at the start of ccs
-    // and do not use it for anything.
-    ChunkManager::chunkmanager_class()->get_chunk(metaspace::chunklevel::HIGHEST_CHUNK_LEVEL,
-                                                  metaspace::chunklevel::HIGHEST_CHUNK_LEVEL); // smallest chunk possible.
   }
 #endif
 
