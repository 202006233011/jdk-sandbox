/*
 * Copyright (c) 1997, 2018, Oracle and/or its affiliates. All rights reserved.
 * DO NOT ALTER OR REMOVE COPYRIGHT NOTICES OR THIS FILE HEADER.
 *
 * This code is free software; you can redistribute it and/or modify it
 * under the terms of the GNU General Public License version 2 only, as
 * published by the Free Software Foundation.
 *
 * This code is distributed in the hope that it will be useful, but WITHOUT
 * ANY WARRANTY; without even the implied warranty of MERCHANTABILITY or
 * FITNESS FOR A PARTICULAR PURPOSE.  See the GNU General Public License
 * version 2 for more details (a copy is included in the LICENSE file that
 * accompanied this code).
 *
 * You should have received a copy of the GNU General Public License version
 * 2 along with this work; if not, write to the Free Software Foundation,
 * Inc., 51 Franklin St, Fifth Floor, Boston, MA 02110-1301 USA.
 *
 * Please contact Oracle, 500 Oracle Parkway, Redwood Shores, CA 94065 USA
 * or visit www.oracle.com if you need additional information or have any
 * questions.
 *
 */

#ifndef SHARE_GC_SHARED_GC_GLOBALS_HPP
#define SHARE_GC_SHARED_GC_GLOBALS_HPP

#include "utilities/macros.hpp"
#if INCLUDE_CMSGC
#include "gc/cms/cms_globals.hpp"
<<<<<<< HEAD
#include "gc/epsilon/epsilon_globals.hpp"
=======
#endif
#if INCLUDE_G1GC
>>>>>>> 8da69522
#include "gc/g1/g1_globals.hpp"
#endif
#if INCLUDE_PARALLELGC
#include "gc/parallel/parallel_globals.hpp"
#endif
#if INCLUDE_SERIALGC
#include "gc/serial/serial_globals.hpp"
#endif

#define GC_FLAGS(develop,                                                   \
                 develop_pd,                                                \
                 product,                                                   \
                 product_pd,                                                \
                 diagnostic,                                                \
                 diagnostic_pd,                                             \
                 experimental,                                              \
                 notproduct,                                                \
                 manageable,                                                \
                 product_rw,                                                \
                 lp64_product,                                              \
                 range,                                                     \
                 constraint,                                                \
                 writeable)                                                 \
                                                                            \
  CMSGC_ONLY(GC_CMS_FLAGS(                                                  \
    develop,                                                                \
    develop_pd,                                                             \
    product,                                                                \
    product_pd,                                                             \
    diagnostic,                                                             \
    diagnostic_pd,                                                          \
    experimental,                                                           \
    notproduct,                                                             \
    manageable,                                                             \
    product_rw,                                                             \
    lp64_product,                                                           \
    range,                                                                  \
    constraint,                                                             \
    writeable))                                                             \
                                                                            \
<<<<<<< HEAD
  ALL_GCS_ONLY(GC_EPSILON_FLAGS(                                            \
    develop,                                                                \
    develop_pd,                                                             \
    product,                                                                \
    product_pd,                                                             \
    diagnostic,                                                             \
    diagnostic_pd,                                                          \
    experimental,                                                           \
    notproduct,                                                             \
    manageable,                                                             \
    product_rw,                                                             \
    lp64_product,                                                           \
    range,                                                                  \
    constraint,                                                             \
    writeable))                                                             \
                                                                            \
  ALL_GCS_ONLY(GC_G1_FLAGS(                                                 \
=======
  G1GC_ONLY(GC_G1_FLAGS(                                                    \
>>>>>>> 8da69522
    develop,                                                                \
    develop_pd,                                                             \
    product,                                                                \
    product_pd,                                                             \
    diagnostic,                                                             \
    diagnostic_pd,                                                          \
    experimental,                                                           \
    notproduct,                                                             \
    manageable,                                                             \
    product_rw,                                                             \
    lp64_product,                                                           \
    range,                                                                  \
    constraint,                                                             \
    writeable))                                                             \
                                                                            \
  PARALLELGC_ONLY(GC_PARALLEL_FLAGS(                                        \
    develop,                                                                \
    develop_pd,                                                             \
    product,                                                                \
    product_pd,                                                             \
    diagnostic,                                                             \
    diagnostic_pd,                                                          \
    experimental,                                                           \
    notproduct,                                                             \
    manageable,                                                             \
    product_rw,                                                             \
    lp64_product,                                                           \
    range,                                                                  \
    constraint,                                                             \
    writeable))                                                             \
                                                                            \
  SERIALGC_ONLY(GC_SERIAL_FLAGS(                                            \
    develop,                                                                \
    develop_pd,                                                             \
    product,                                                                \
    product_pd,                                                             \
    diagnostic,                                                             \
    diagnostic_pd,                                                          \
    experimental,                                                           \
    notproduct,                                                             \
    manageable,                                                             \
    product_rw,                                                             \
    lp64_product,                                                           \
    range,                                                                  \
    constraint,                                                             \
    writeable))                                                             \
                                                                            \
  /* gc */                                                                  \
                                                                            \
  product(bool, UseConcMarkSweepGC, false,                                  \
          "Use Concurrent Mark-Sweep GC in the old generation")             \
                                                                            \
  product(bool, UseSerialGC, false,                                         \
          "Use the Serial garbage collector")                               \
                                                                            \
  product(bool, UseG1GC, false,                                             \
          "Use the Garbage-First garbage collector")                        \
                                                                            \
  product(bool, UseParallelGC, false,                                       \
          "Use the Parallel Scavenge garbage collector")                    \
                                                                            \
  product(bool, UseParallelOldGC, false,                                    \
          "Use the Parallel Old garbage collector")                         \
                                                                            \
  experimental(bool, UseEpsilonGC, false,                                   \
          "Use the Epsilon (no-op) garbage collector")                      \
                                                                            \
  product(uint, ParallelGCThreads, 0,                                       \
          "Number of parallel threads parallel gc will use")                \
          constraint(ParallelGCThreadsConstraintFunc,AfterErgo)             \
                                                                            \
  diagnostic(bool, UseSemaphoreGCThreadsSynchronization, true,              \
            "Use semaphore synchronization for the GC Threads, "            \
            "instead of synchronization based on mutexes")                  \
                                                                            \
  product(bool, UseDynamicNumberOfGCThreads, true,                          \
          "Dynamically choose the number of threads up to a maximum of "    \
          "ParallelGCThreads parallel collectors will use for garbage "     \
          "collection work")                                                \
                                                                            \
  diagnostic(bool, InjectGCWorkerCreationFailure, false,                    \
             "Inject thread creation failures for "                         \
             "UseDynamicNumberOfGCThreads")                                 \
                                                                            \
  diagnostic(bool, ForceDynamicNumberOfGCThreads, false,                    \
          "Force dynamic selection of the number of "                       \
          "parallel threads parallel gc will use to aid debugging")         \
                                                                            \
  product(size_t, HeapSizePerGCThread, ScaleForWordSize(32*M),              \
          "Size of heap (bytes) per GC thread used in calculating the "     \
          "number of GC threads")                                           \
          range((size_t)os::vm_page_size(), (size_t)max_uintx)              \
                                                                            \
  product(uint, ConcGCThreads, 0,                                           \
          "Number of threads concurrent gc will use")                       \
          constraint(ConcGCThreadsConstraintFunc,AfterErgo)                 \
                                                                            \
  product(uint, GCTaskTimeStampEntries, 200,                                \
          "Number of time stamp entries per gc worker thread")              \
          range(1, max_jint)                                                \
                                                                            \
  product(bool, AlwaysTenure, false,                                        \
          "Always tenure objects in eden (ParallelGC only)")                \
                                                                            \
  product(bool, NeverTenure, false,                                         \
          "Never tenure objects in eden, may tenure on overflow "           \
          "(ParallelGC only)")                                              \
                                                                            \
  product(bool, ScavengeBeforeFullGC, true,                                 \
          "Scavenge youngest generation before each full GC.")              \
                                                                            \
  product(bool, ExplicitGCInvokesConcurrent, false,                         \
          "A System.gc() request invokes a concurrent collection; "         \
          "(effective only when using concurrent collectors)")              \
                                                                            \
  product(bool, GCLockerInvokesConcurrent, false,                           \
          "The exit of a JNI critical section necessitating a scavenge, "   \
          "also kicks off a background concurrent collection")              \
                                                                            \
  product(uintx, GCLockerEdenExpansionPercent, 5,                           \
          "How much the GC can expand the eden by while the GC locker "     \
          "is active (as a percentage)")                                    \
          range(0, 100)                                                     \
                                                                            \
  diagnostic(uintx, GCLockerRetryAllocationCount, 2,                        \
          "Number of times to retry allocations when "                      \
          "blocked by the GC locker")                                       \
          range(0, max_uintx)                                               \
                                                                            \
  product(uintx, ParallelGCBufferWastePct, 10,                              \
          "Wasted fraction of parallel allocation buffer")                  \
          range(0, 100)                                                     \
                                                                            \
  product(uintx, TargetPLABWastePct, 10,                                    \
          "Target wasted space in last buffer as percent of overall "       \
          "allocation")                                                     \
          range(1, 100)                                                     \
                                                                            \
  product(uintx, PLABWeight, 75,                                            \
          "Percentage (0-100) used to weight the current sample when "      \
          "computing exponentially decaying average for ResizePLAB")        \
          range(0, 100)                                                     \
                                                                            \
  product(bool, ResizePLAB, true,                                           \
          "Dynamically resize (survivor space) promotion LAB's")            \
                                                                            \
  product(int, ParGCArrayScanChunk, 50,                                     \
          "Scan a subset of object array and push remainder, if array is "  \
          "bigger than this")                                               \
          range(1, max_jint/3)                                              \
                                                                            \
  product(uintx, OldPLABWeight, 50,                                         \
          "Percentage (0-100) used to weight the current sample when "      \
          "computing exponentially decaying average for resizing "          \
          "OldPLABSize")                                                    \
          range(0, 100)                                                     \
                                                                            \
  product(bool, ResizeOldPLAB, true,                                        \
          "Dynamically resize (old gen) promotion LAB's")                   \
                                                                            \
  product(bool, AlwaysPreTouch, false,                                      \
          "Force all freshly committed pages to be pre-touched")            \
                                                                            \
  product(size_t, PreTouchParallelChunkSize, 1 * G,                         \
          "Per-thread chunk size for parallel memory pre-touch.")           \
          range(1, SIZE_MAX / 2)                                            \
                                                                            \
  /* where does the range max value of (max_jint - 1) come from? */         \
  product(size_t, MarkStackSizeMax, NOT_LP64(4*M) LP64_ONLY(512*M),         \
          "Maximum size of marking stack")                                  \
          range(1, (max_jint - 1))                                          \
                                                                            \
  product(size_t, MarkStackSize, NOT_LP64(32*K) LP64_ONLY(4*M),             \
          "Size of marking stack")                                          \
          constraint(MarkStackSizeConstraintFunc,AfterErgo)                 \
                                                                            \
  develop(bool, VerifyBlockOffsetArray, false,                              \
          "Do (expensive) block offset array verification")                 \
                                                                            \
  diagnostic(bool, BlockOffsetArrayUseUnallocatedBlock, false,              \
          "Maintain _unallocated_block in BlockOffsetArray "                \
          "(currently applicable only to CMS collector)")                   \
                                                                            \
  product(intx, RefDiscoveryPolicy, 0,                                      \
          "Select type of reference discovery policy: "                     \
          "reference-based(0) or referent-based(1)")                        \
          range(ReferenceProcessor::DiscoveryPolicyMin,                     \
                ReferenceProcessor::DiscoveryPolicyMax)                     \
                                                                            \
  product(bool, ParallelRefProcEnabled, false,                              \
          "Enable parallel reference processing whenever possible")         \
                                                                            \
  product(bool, ParallelRefProcBalancingEnabled, true,                      \
          "Enable balancing of reference processing queues")                \
                                                                            \
  product(uintx, InitiatingHeapOccupancyPercent, 45,                        \
          "The percent occupancy (IHOP) of the current old generation "     \
          "capacity above which a concurrent mark cycle will be initiated " \
          "Its value may change over time if adaptive IHOP is enabled, "    \
          "otherwise the value remains constant. "                          \
          "In the latter case a value of 0 will result as frequent as "     \
          "possible concurrent marking cycles. A value of 100 disables "    \
          "concurrent marking. "                                            \
          "Fragmentation waste in the old generation is not considered "    \
          "free space in this calculation. (G1 collector only)")            \
          range(0, 100)                                                     \
                                                                            \
  notproduct(bool, ScavengeALot, false,                                     \
          "Force scavenge at every Nth exit from the runtime system "       \
          "(N=ScavengeALotInterval)")                                       \
                                                                            \
  develop(bool, FullGCALot, false,                                          \
          "Force full gc at every Nth exit from the runtime system "        \
          "(N=FullGCALotInterval)")                                         \
                                                                            \
  notproduct(bool, GCALotAtAllSafepoints, false,                            \
          "Enforce ScavengeALot/GCALot at all potential safepoints")        \
                                                                            \
  notproduct(bool, PromotionFailureALot, false,                             \
          "Use promotion failure handling on every youngest generation "    \
          "collection")                                                     \
                                                                            \
  develop(uintx, PromotionFailureALotCount, 1000,                           \
          "Number of promotion failures occurring at PLAB "                 \
          "refill attempts (ParNew) or promotion attempts "                 \
          "(other young collectors)")                                       \
                                                                            \
  develop(uintx, PromotionFailureALotInterval, 5,                           \
          "Total collections between promotion failures a lot")             \
                                                                            \
  experimental(uintx, WorkStealingSleepMillis, 1,                           \
          "Sleep time when sleep is used for yields")                       \
                                                                            \
  experimental(uintx, WorkStealingYieldsBeforeSleep, 5000,                  \
          "Number of yields before a sleep is done during work stealing")   \
                                                                            \
  experimental(uintx, WorkStealingHardSpins, 4096,                          \
          "Number of iterations in a spin loop between checks on "          \
          "time out of hard spin")                                          \
                                                                            \
  experimental(uintx, WorkStealingSpinToYieldRatio, 10,                     \
          "Ratio of hard spins to calls to yield")                          \
                                                                            \
  develop(uintx, ObjArrayMarkingStride, 2048,                               \
          "Number of object array elements to push onto the marking stack " \
          "before pushing a continuation entry")                            \
                                                                            \
  develop(bool, MetadataAllocationFailALot, false,                          \
          "Fail metadata allocations at intervals controlled by "           \
          "MetadataAllocationFailALotInterval")                             \
                                                                            \
  develop(uintx, MetadataAllocationFailALotInterval, 1000,                  \
          "Metadata allocation failure a lot interval")                     \
                                                                            \
  notproduct(bool, ExecuteInternalVMTests, false,                           \
          "Enable execution of internal VM tests")                          \
                                                                            \
  notproduct(bool, VerboseInternalVMTests, false,                           \
          "Turn on logging for internal VM tests.")                         \
                                                                            \
  product(bool, ExecutingUnitTests, false,                                  \
          "Whether the JVM is running unit tests or not")                   \
                                                                            \
  product_pd(bool, UseTLAB, "Use thread-local object allocation")           \
                                                                            \
  product_pd(bool, ResizeTLAB,                                              \
          "Dynamically resize TLAB size for threads")                       \
                                                                            \
  product(bool, ZeroTLAB, false,                                            \
          "Zero out the newly created TLAB")                                \
                                                                            \
  product(bool, TLABStats, true,                                            \
          "Provide more detailed and expensive TLAB statistics.")           \
                                                                            \
  product_pd(bool, NeverActAsServerClassMachine,                            \
          "Never act like a server-class machine")                          \
                                                                            \
  product(bool, AlwaysActAsServerClassMachine, false,                       \
          "Always act like a server-class machine")                         \
                                                                            \
  product_pd(uint64_t, MaxRAM,                                              \
          "Real memory size (in bytes) used to set maximum heap size")      \
          range(0, 0XFFFFFFFFFFFFFFFF)                                      \
                                                                            \
  product(bool, AggressiveHeap, false,                                      \
          "Optimize heap options for long-running memory intensive apps")   \
                                                                            \
  product(size_t, ErgoHeapSizeLimit, 0,                                     \
          "Maximum ergonomically set heap size (in bytes); zero means use " \
          "MaxRAM * MaxRAMPercentage / 100")                                \
          range(0, max_uintx)                                               \
                                                                            \
  product(uintx, MaxRAMFraction, 4,                                         \
          "Maximum fraction (1/n) of real memory used for maximum heap "    \
          "size. "                                                          \
          "Deprecated, use MaxRAMPercentage instead")                       \
          range(1, max_uintx)                                               \
                                                                            \
  product(uintx, MinRAMFraction, 2,                                         \
          "Minimum fraction (1/n) of real memory used for maximum heap "    \
          "size on systems with small physical memory size. "               \
          "Deprecated, use MinRAMPercentage instead")                       \
          range(1, max_uintx)                                               \
                                                                            \
  product(uintx, InitialRAMFraction, 64,                                    \
          "Fraction (1/n) of real memory used for initial heap size. "      \
          "Deprecated, use InitialRAMPercentage instead")                   \
          range(1, max_uintx)                                               \
                                                                            \
  product(double, MaxRAMPercentage, 25.0,                                   \
          "Maximum percentage of real memory used for maximum heap size")   \
          range(0.0, 100.0)                                                 \
                                                                            \
  product(double, MinRAMPercentage, 50.0,                                   \
          "Minimum percentage of real memory used for maximum heap"         \
          "size on systems with small physical memory size")                \
          range(0.0, 100.0)                                                 \
                                                                            \
  product(double, InitialRAMPercentage, 1.5625,                             \
          "Percentage of real memory used for initial heap size")           \
          range(0.0, 100.0)                                                 \
                                                                            \
  product(int, ActiveProcessorCount, -1,                                    \
          "Specify the CPU count the VM should use and report as active")   \
                                                                            \
  develop(uintx, MaxVirtMemFraction, 2,                                     \
          "Maximum fraction (1/n) of virtual memory used for ergonomically "\
          "determining maximum heap size")                                  \
                                                                            \
  product(bool, UseAdaptiveSizePolicy, true,                                \
          "Use adaptive generation sizing policies")                        \
                                                                            \
  product(bool, UsePSAdaptiveSurvivorSizePolicy, true,                      \
          "Use adaptive survivor sizing policies")                          \
                                                                            \
  product(bool, UseAdaptiveGenerationSizePolicyAtMinorCollection, true,     \
          "Use adaptive young-old sizing policies at minor collections")    \
                                                                            \
  product(bool, UseAdaptiveGenerationSizePolicyAtMajorCollection, true,     \
          "Use adaptive young-old sizing policies at major collections")    \
                                                                            \
  product(bool, UseAdaptiveSizePolicyWithSystemGC, false,                   \
          "Include statistics from System.gc() for adaptive size policy")   \
                                                                            \
  product(bool, UseAdaptiveGCBoundary, false,                               \
          "Allow young-old boundary to move")                               \
                                                                            \
  develop(intx, PSAdaptiveSizePolicyResizeVirtualSpaceAlot, -1,             \
          "Resize the virtual spaces of the young or old generations")      \
          range(-1, 1)                                                      \
                                                                            \
  product(uintx, AdaptiveSizeThroughPutPolicy, 0,                           \
          "Policy for changing generation size for throughput goals")       \
          range(0, 1)                                                       \
                                                                            \
  product(uintx, AdaptiveSizePolicyInitializingSteps, 20,                   \
          "Number of steps where heuristics is used before data is used")   \
          range(0, max_uintx)                                               \
                                                                            \
  develop(uintx, AdaptiveSizePolicyReadyThreshold, 5,                       \
          "Number of collections before the adaptive sizing is started")    \
                                                                            \
  product(uintx, AdaptiveSizePolicyOutputInterval, 0,                       \
          "Collection interval for printing information; zero means never") \
          range(0, max_uintx)                                               \
                                                                            \
  product(bool, UseAdaptiveSizePolicyFootprintGoal, true,                   \
          "Use adaptive minimum footprint as a goal")                       \
                                                                            \
  product(uintx, AdaptiveSizePolicyWeight, 10,                              \
          "Weight given to exponential resizing, between 0 and 100")        \
          range(0, 100)                                                     \
                                                                            \
  product(uintx, AdaptiveTimeWeight,       25,                              \
          "Weight given to time in adaptive policy, between 0 and 100")     \
          range(0, 100)                                                     \
                                                                            \
  product(uintx, PausePadding, 1,                                           \
          "How much buffer to keep for pause time")                         \
          range(0, max_juint)                                               \
                                                                            \
  product(uintx, PromotedPadding, 3,                                        \
          "How much buffer to keep for promotion failure")                  \
          range(0, max_juint)                                               \
                                                                            \
  product(uintx, SurvivorPadding, 3,                                        \
          "How much buffer to keep for survivor overflow")                  \
          range(0, max_juint)                                               \
                                                                            \
  product(uintx, ThresholdTolerance, 10,                                    \
          "Allowed collection cost difference between generations")         \
          range(0, 100)                                                     \
                                                                            \
  product(uintx, AdaptiveSizePolicyCollectionCostMargin, 50,                \
          "If collection costs are within margin, reduce both by full "     \
          "delta")                                                          \
          range(0, 100)                                                     \
                                                                            \
  product(uintx, YoungGenerationSizeIncrement, 20,                          \
          "Adaptive size percentage change in young generation")            \
          range(0, 100)                                                     \
                                                                            \
  product(uintx, YoungGenerationSizeSupplement, 80,                         \
          "Supplement to YoungedGenerationSizeIncrement used at startup")   \
          range(0, 100)                                                     \
                                                                            \
  product(uintx, YoungGenerationSizeSupplementDecay, 8,                     \
          "Decay factor to YoungedGenerationSizeSupplement")                \
          range(1, max_uintx)                                               \
                                                                            \
  product(uintx, TenuredGenerationSizeIncrement, 20,                        \
          "Adaptive size percentage change in tenured generation")          \
          range(0, 100)                                                     \
                                                                            \
  product(uintx, TenuredGenerationSizeSupplement, 80,                       \
          "Supplement to TenuredGenerationSizeIncrement used at startup")   \
          range(0, 100)                                                     \
                                                                            \
  product(uintx, TenuredGenerationSizeSupplementDecay, 2,                   \
          "Decay factor to TenuredGenerationSizeIncrement")                 \
          range(1, max_uintx)                                               \
                                                                            \
  product(uintx, MaxGCPauseMillis, max_uintx - 1,                           \
          "Adaptive size policy maximum GC pause time goal in millisecond, "\
          "or (G1 Only) the maximum GC time per MMU time slice")            \
          range(1, max_uintx - 1)                                           \
          constraint(MaxGCPauseMillisConstraintFunc,AfterErgo)              \
                                                                            \
  product(uintx, GCPauseIntervalMillis, 0,                                  \
          "Time slice for MMU specification")                               \
          constraint(GCPauseIntervalMillisConstraintFunc,AfterErgo)         \
                                                                            \
  product(uintx, MaxGCMinorPauseMillis, max_uintx,                          \
          "Adaptive size policy maximum GC minor pause time goal "          \
          "in millisecond")                                                 \
          range(0, max_uintx)                                               \
                                                                            \
  product(uintx, GCTimeRatio, 99,                                           \
          "Adaptive size policy application time to GC time ratio")         \
          range(0, max_juint)                                               \
                                                                            \
  product(uintx, AdaptiveSizeDecrementScaleFactor, 4,                       \
          "Adaptive size scale down factor for shrinking")                  \
          range(1, max_uintx)                                               \
                                                                            \
  product(bool, UseAdaptiveSizeDecayMajorGCCost, true,                      \
          "Adaptive size decays the major cost for long major intervals")   \
                                                                            \
  product(uintx, AdaptiveSizeMajorGCDecayTimeScale, 10,                     \
          "Time scale over which major costs decay")                        \
          range(0, max_uintx)                                               \
                                                                            \
  product(uintx, MinSurvivorRatio, 3,                                       \
          "Minimum ratio of young generation/survivor space size")          \
          range(3, max_uintx)                                               \
                                                                            \
  product(uintx, InitialSurvivorRatio, 8,                                   \
          "Initial ratio of young generation/survivor space size")          \
          range(0, max_uintx)                                               \
                                                                            \
  product(size_t, BaseFootPrintEstimate, 256*M,                             \
          "Estimate of footprint other than Java Heap")                     \
          range(0, max_uintx)                                               \
                                                                            \
  product(bool, UseGCOverheadLimit, true,                                   \
          "Use policy to limit of proportion of time spent in GC "          \
          "before an OutOfMemory error is thrown")                          \
                                                                            \
  product(uintx, GCTimeLimit, 98,                                           \
          "Limit of the proportion of time spent in GC before "             \
          "an OutOfMemoryError is thrown (used with GCHeapFreeLimit)")      \
          range(0, 100)                                                     \
                                                                            \
  product(uintx, GCHeapFreeLimit, 2,                                        \
          "Minimum percentage of free space after a full GC before an "     \
          "OutOfMemoryError is thrown (used with GCTimeLimit)")             \
          range(0, 100)                                                     \
                                                                            \
  develop(uintx, AdaptiveSizePolicyGCTimeLimitThreshold, 5,                 \
          "Number of consecutive collections before gc time limit fires")   \
          range(1, max_uintx)                                               \
                                                                            \
  product(intx, PrefetchCopyIntervalInBytes, -1,                            \
          "How far ahead to prefetch destination area (<= 0 means off)")    \
          range(-1, max_jint)                                               \
                                                                            \
  product(intx, PrefetchScanIntervalInBytes, -1,                            \
          "How far ahead to prefetch scan area (<= 0 means off)")           \
          range(-1, max_jint)                                               \
                                                                            \
  product(intx, PrefetchFieldsAhead, -1,                                    \
          "How many fields ahead to prefetch in oop scan (<= 0 means off)") \
          range(-1, max_jint)                                               \
                                                                            \
  diagnostic(bool, VerifyDuringStartup, false,                              \
          "Verify memory system before executing any Java code "            \
          "during VM initialization")                                       \
                                                                            \
  diagnostic(bool, VerifyBeforeExit, trueInDebug,                           \
          "Verify system before exiting")                                   \
                                                                            \
  diagnostic(bool, VerifyBeforeGC, false,                                   \
          "Verify memory system before GC")                                 \
                                                                            \
  diagnostic(bool, VerifyAfterGC, false,                                    \
          "Verify memory system after GC")                                  \
                                                                            \
  diagnostic(bool, VerifyDuringGC, false,                                   \
          "Verify memory system during GC (between phases)")                \
                                                                            \
  diagnostic(ccstrlist, VerifyGCType, "",                                   \
             "GC type(s) to verify when Verify*GC is enabled."              \
             "Available types are collector specific.")                     \
                                                                            \
  diagnostic(ccstrlist, VerifySubSet, "",                                   \
          "Memory sub-systems to verify when Verify*GC flag(s) "            \
          "are enabled. One or more sub-systems can be specified "          \
          "in a comma separated string. Sub-systems are: "                  \
          "threads, heap, symbol_table, string_table, codecache, "          \
          "dictionary, classloader_data_graph, metaspace, jni_handles, "    \
          "codecache_oops")                                                 \
                                                                            \
  diagnostic(bool, GCParallelVerificationEnabled, true,                     \
          "Enable parallel memory system verification")                     \
                                                                            \
  diagnostic(bool, DeferInitialCardMark, false,                             \
          "When +ReduceInitialCardMarks, explicitly defer any that "        \
          "may arise from new_pre_store_barrier")                           \
                                                                            \
  product(bool, UseCondCardMark, false,                                     \
          "Check for already marked card before updating card table")       \
                                                                            \
  diagnostic(bool, VerifyRememberedSets, false,                             \
          "Verify GC remembered sets")                                      \
                                                                            \
  diagnostic(bool, VerifyObjectStartArray, true,                            \
          "Verify GC object start array if verify before/after")            \
                                                                            \
  product(bool, DisableExplicitGC, false,                                   \
          "Ignore calls to System.gc()")                                    \
                                                                            \
  product(bool, BindGCTaskThreadsToCPUs, false,                             \
          "Bind GCTaskThreads to CPUs if possible")                         \
                                                                            \
  product(bool, UseGCTaskAffinity, false,                                   \
          "Use worker affinity when asking for GCTasks")                    \
                                                                            \
  product(bool, PrintGC, false,                                             \
          "Print message at garbage collection. "                           \
          "Deprecated, use -Xlog:gc instead.")                              \
                                                                            \
  product(bool, PrintGCDetails, false,                                      \
          "Print more details at garbage collection. "                      \
          "Deprecated, use -Xlog:gc* instead.")                             \
                                                                            \
  develop(intx, ConcGCYieldTimeout, 0,                                      \
          "If non-zero, assert that GC threads yield within this "          \
          "number of milliseconds")                                         \
          range(0, max_intx)                                                \
                                                                            \
  notproduct(intx, ScavengeALotInterval,     1,                             \
          "Interval between which scavenge will occur with +ScavengeALot")  \
                                                                            \
  notproduct(intx, FullGCALotInterval,     1,                               \
          "Interval between which full gc will occur with +FullGCALot")     \
                                                                            \
  notproduct(intx, FullGCALotStart,     0,                                  \
          "For which invocation to start FullGCAlot")                       \
                                                                            \
  notproduct(intx, FullGCALotDummies,  32*K,                                \
          "Dummy object allocated with +FullGCALot, forcing all objects "   \
          "to move")                                                        \
                                                                            \
  /* gc parameters */                                                       \
  product(size_t, InitialHeapSize, 0,                                       \
          "Initial heap size (in bytes); zero means use ergonomics")        \
          constraint(InitialHeapSizeConstraintFunc,AfterErgo)               \
                                                                            \
  product(size_t, MaxHeapSize, ScaleForWordSize(96*M),                      \
          "Maximum heap size (in bytes)")                                   \
          constraint(MaxHeapSizeConstraintFunc,AfterErgo)                   \
                                                                            \
  product(size_t, OldSize, ScaleForWordSize(4*M),                           \
          "Initial tenured generation size (in bytes)")                     \
          range(0, max_uintx)                                               \
                                                                            \
  product(size_t, NewSize, ScaleForWordSize(1*M),                           \
          "Initial new generation size (in bytes)")                         \
          constraint(NewSizeConstraintFunc,AfterErgo)                       \
                                                                            \
  product(size_t, MaxNewSize, max_uintx,                                    \
          "Maximum new generation size (in bytes), max_uintx means set "    \
          "ergonomically")                                                  \
          range(0, max_uintx)                                               \
                                                                            \
  product_pd(size_t, HeapBaseMinAddress,                                    \
          "OS specific low limit for heap base address")                    \
          constraint(HeapBaseMinAddressConstraintFunc,AfterErgo)            \
                                                                            \
  product(size_t, PretenureSizeThreshold, 0,                                \
          "Maximum size in bytes of objects allocated in DefNew "           \
          "generation; zero means no maximum")                              \
          range(0, max_uintx)                                               \
                                                                            \
  product(size_t, MinTLABSize, 2*K,                                         \
          "Minimum allowed TLAB size (in bytes)")                           \
          range(1, max_uintx/2)                                             \
          constraint(MinTLABSizeConstraintFunc,AfterMemoryInit)             \
                                                                            \
  product(size_t, TLABSize, 0,                                              \
          "Starting TLAB size (in bytes); zero means set ergonomically")    \
          constraint(TLABSizeConstraintFunc,AfterMemoryInit)                \
                                                                            \
  product(size_t, YoungPLABSize, 4096,                                      \
          "Size of young gen promotion LAB's (in HeapWords)")               \
          constraint(YoungPLABSizeConstraintFunc,AfterMemoryInit)           \
                                                                            \
  product(size_t, OldPLABSize, 1024,                                        \
          "Size of old gen promotion LAB's (in HeapWords), or Number "      \
          "of blocks to attempt to claim when refilling CMS LAB's")         \
          constraint(OldPLABSizeConstraintFunc,AfterMemoryInit)             \
                                                                            \
  product(uintx, TLABAllocationWeight, 35,                                  \
          "Allocation averaging weight")                                    \
          range(0, 100)                                                     \
                                                                            \
  /* Limit the lower bound of this flag to 1 as it is used  */              \
  /* in a division expression.                              */              \
  product(uintx, TLABWasteTargetPercent, 1,                                 \
          "Percentage of Eden that can be wasted")                          \
          range(1, 100)                                                     \
                                                                            \
  product(uintx, TLABRefillWasteFraction,    64,                            \
          "Maximum TLAB waste at a refill (internal fragmentation)")        \
          range(1, max_juint)                                               \
                                                                            \
  product(uintx, TLABWasteIncrement,    4,                                  \
          "Increment allowed waste at slow allocation")                     \
          range(0, max_jint)                                                \
          constraint(TLABWasteIncrementConstraintFunc,AfterMemoryInit)      \
                                                                            \
  product(uintx, SurvivorRatio, 8,                                          \
          "Ratio of eden/survivor space size")                              \
          range(1, max_uintx-2)                                             \
          constraint(SurvivorRatioConstraintFunc,AfterMemoryInit)           \
                                                                            \
  product(uintx, NewRatio, 2,                                               \
          "Ratio of old/new generation sizes")                              \
          range(0, max_uintx-1)                                             \
                                                                            \
  product_pd(size_t, NewSizeThreadIncrease,                                 \
          "Additional size added to desired new generation size per "       \
          "non-daemon thread (in bytes)")                                   \
          range(0, max_uintx)                                               \
                                                                            \
  product(uintx, QueuedAllocationWarningCount, 0,                           \
          "Number of times an allocation that queues behind a GC "          \
          "will retry before printing a warning")                           \
          range(0, max_uintx)                                               \
                                                                            \
  diagnostic(uintx, VerifyGCStartAt,   0,                                   \
          "GC invoke count where +VerifyBefore/AfterGC kicks in")           \
          range(0, max_uintx)                                               \
                                                                            \
  diagnostic(intx, VerifyGCLevel,     0,                                    \
          "Generation level at which to start +VerifyBefore/AfterGC")       \
          range(0, 1)                                                       \
                                                                            \
  product(uintx, MaxTenuringThreshold,    15,                               \
          "Maximum value for tenuring threshold")                           \
          range(0, markOopDesc::max_age + 1)                                \
          constraint(MaxTenuringThresholdConstraintFunc,AfterErgo)          \
                                                                            \
  product(uintx, InitialTenuringThreshold,    7,                            \
          "Initial value for tenuring threshold")                           \
          range(0, markOopDesc::max_age + 1)                                \
          constraint(InitialTenuringThresholdConstraintFunc,AfterErgo)      \
                                                                            \
  product(uintx, TargetSurvivorRatio,    50,                                \
          "Desired percentage of survivor space used after scavenge")       \
          range(0, 100)                                                     \
                                                                            \
  product(uintx, MarkSweepDeadRatio,     5,                                 \
          "Percentage (0-100) of the old gen allowed as dead wood. "        \
          "Serial mark sweep treats this as both the minimum and maximum "  \
          "value. "                                                         \
          "CMS uses this value only if it falls back to mark sweep. "       \
          "Par compact uses a variable scale based on the density of the "  \
          "generation and treats this as the maximum value when the heap "  \
          "is either completely full or completely empty.  Par compact "    \
          "also has a smaller default value; see arguments.cpp.")           \
          range(0, 100)                                                     \
                                                                            \
  product(uint, MarkSweepAlwaysCompactCount,     4,                         \
          "How often should we fully compact the heap (ignoring the dead "  \
          "space parameters)")                                              \
          range(1, max_juint)                                               \
                                                                            \
  develop(uintx, GCExpandToAllocateDelayMillis, 0,                          \
          "Delay between expansion and allocation (in milliseconds)")       \
                                                                            \
  product(uintx, GCDrainStackTargetSize, 64,                                \
          "Number of entries we will try to leave on the stack "            \
          "during parallel gc")                                             \
          range(0, max_juint)

#endif // SHARE_GC_SHARED_GC_GLOBALS_HPP<|MERGE_RESOLUTION|>--- conflicted
+++ resolved
@@ -28,12 +28,8 @@
 #include "utilities/macros.hpp"
 #if INCLUDE_CMSGC
 #include "gc/cms/cms_globals.hpp"
-<<<<<<< HEAD
-#include "gc/epsilon/epsilon_globals.hpp"
-=======
 #endif
 #if INCLUDE_G1GC
->>>>>>> 8da69522
 #include "gc/g1/g1_globals.hpp"
 #endif
 #if INCLUDE_PARALLELGC
@@ -41,6 +37,9 @@
 #endif
 #if INCLUDE_SERIALGC
 #include "gc/serial/serial_globals.hpp"
+#endif
+#if INCLUDE_EPSILONGC
+#include "gc/epsilon/epsilon_globals.hpp"
 #endif
 
 #define GC_FLAGS(develop,                                                   \
@@ -74,27 +73,7 @@
     constraint,                                                             \
     writeable))                                                             \
                                                                             \
-<<<<<<< HEAD
-  ALL_GCS_ONLY(GC_EPSILON_FLAGS(                                            \
-    develop,                                                                \
-    develop_pd,                                                             \
-    product,                                                                \
-    product_pd,                                                             \
-    diagnostic,                                                             \
-    diagnostic_pd,                                                          \
-    experimental,                                                           \
-    notproduct,                                                             \
-    manageable,                                                             \
-    product_rw,                                                             \
-    lp64_product,                                                           \
-    range,                                                                  \
-    constraint,                                                             \
-    writeable))                                                             \
-                                                                            \
-  ALL_GCS_ONLY(GC_G1_FLAGS(                                                 \
-=======
   G1GC_ONLY(GC_G1_FLAGS(                                                    \
->>>>>>> 8da69522
     develop,                                                                \
     develop_pd,                                                             \
     product,                                                                \
@@ -142,6 +121,22 @@
     constraint,                                                             \
     writeable))                                                             \
                                                                             \
+  EPSILONGC_ONLY(GC_EPSILON_FLAGS(                                          \
+    develop,                                                                \
+    develop_pd,                                                             \
+    product,                                                                \
+    product_pd,                                                             \
+    diagnostic,                                                             \
+    diagnostic_pd,                                                          \
+    experimental,                                                           \
+    notproduct,                                                             \
+    manageable,                                                             \
+    product_rw,                                                             \
+    lp64_product,                                                           \
+    range,                                                                  \
+    constraint,                                                             \
+    writeable))                                                             \
+                                                                            \
   /* gc */                                                                  \
                                                                             \
   product(bool, UseConcMarkSweepGC, false,                                  \
