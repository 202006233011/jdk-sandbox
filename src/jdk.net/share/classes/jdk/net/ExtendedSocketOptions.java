/*
 * Copyright (c) 2014, 2020, Oracle and/or its affiliates. All rights reserved.
 * DO NOT ALTER OR REMOVE COPYRIGHT NOTICES OR THIS FILE HEADER.
 *
 * This code is free software; you can redistribute it and/or modify it
 * under the terms of the GNU General Public License version 2 only, as
 * published by the Free Software Foundation.  Oracle designates this
 * particular file as subject to the "Classpath" exception as provided
 * by Oracle in the LICENSE file that accompanied this code.
 *
 * This code is distributed in the hope that it will be useful, but WITHOUT
 * ANY WARRANTY; without even the implied warranty of MERCHANTABILITY or
 * FITNESS FOR A PARTICULAR PURPOSE.  See the GNU General Public License
 * version 2 for more details (a copy is included in the LICENSE file that
 * accompanied this code).
 *
 * You should have received a copy of the GNU General Public License version
 * 2 along with this work; if not, write to the Free Software Foundation,
 * Inc., 51 Franklin St, Fifth Floor, Boston, MA 02110-1301 USA.
 *
 * Please contact Oracle, 500 Oracle Parkway, Redwood Shores, CA 94065 USA
 * or visit www.oracle.com if you need additional information or have any
 * questions.
 */

package jdk.net;

import java.io.FileDescriptor;
import java.io.IOException;
import java.net.SocketException;
import java.net.SocketOption;
import java.nio.ByteBuffer;
import java.nio.channels.Channel;
import java.nio.channels.NetworkChannel;
import java.nio.channels.SocketChannel;
import java.nio.channels.ServerSocketChannel;
import java.security.AccessController;
import java.security.PrivilegedAction;
import java.util.Collections;
import java.util.HashSet;
import java.util.Set;
import jdk.internal.access.JavaIOFileDescriptorAccess;
import jdk.internal.access.SharedSecrets;

/**
 * Defines extended socket options, beyond those defined in
 * {@link java.net.StandardSocketOptions}. These options may be platform
 * specific.
 *
 * @since 1.8
 */
public final class ExtendedSocketOptions {

    private static class ExtSocketOption<T> implements SocketOption<T> {
        private final String name;
        private final Class<T> type;
        ExtSocketOption(String name, Class<T> type) {
            this.name = name;
            this.type = type;
        }
        @Override public String name() { return name; }
        @Override public Class<T> type() { return type; }
        @Override public String toString() { return name; }
    }

    private ExtendedSocketOptions() { }

    /**
     * Disable Delayed Acknowledgements.
     *
     * <p>
     * This socket option can be used to reduce or disable delayed
     * acknowledgments (ACKs). When {@code TCP_QUICKACK} is enabled, ACKs are
     * sent immediately, rather than delayed if needed in accordance to normal
     * TCP operation. This option is not permanent, it only enables a switch to
     * or from {@code TCP_QUICKACK} mode. Subsequent operations of the TCP
     * protocol will once again disable/enable {@code TCP_QUICKACK} mode
     * depending on internal protocol processing and factors such as delayed ACK
     * timeouts occurring and data transfer, therefore this option needs to be
     * set with {@code setOption} after each operation of TCP on a given socket.
     *
     * <p>
     * The value of this socket option is a {@code Boolean} that represents
     * whether the option is enabled or disabled. The socket option is specific
     * to stream-oriented sockets using the TCP/IP protocol. The exact semantics
     * of this socket option are socket type and system dependent.
     *
     * @since 10
     */
    public static final SocketOption<Boolean> TCP_QUICKACK =
            new ExtSocketOption<Boolean>("TCP_QUICKACK", Boolean.class);

    /**
     * Keep-Alive idle time.
     *
     * <p>
     * The value of this socket option is an {@code Integer} that is the number
     * of seconds of idle time before keep-alive initiates a probe. The socket
     * option is specific to stream-oriented sockets using the TCP/IP protocol.
     * The exact semantics of this socket option are system dependent.
     *
     * <p>
     * When the {@link java.net.StandardSocketOptions#SO_KEEPALIVE
     * SO_KEEPALIVE} option is enabled, TCP probes a connection that has been
     * idle for some amount of time. The default value for this idle period is
     * system dependent, but is typically 2 hours. The {@code TCP_KEEPIDLE}
     * option can be used to affect this value for a given socket.
     *
     * @since 11
     */
    public static final SocketOption<Integer> TCP_KEEPIDLE
            = new ExtSocketOption<Integer>("TCP_KEEPIDLE", Integer.class);

    /**
     * Keep-Alive retransmission interval time.
     *
     * <p>
     * The value of this socket option is an {@code Integer} that is the number
     * of seconds to wait before retransmitting a keep-alive probe. The socket
     * option is specific to stream-oriented sockets using the TCP/IP protocol.
     * The exact semantics of this socket option are system dependent.
     *
     * <p>
     * When the {@link java.net.StandardSocketOptions#SO_KEEPALIVE
     * SO_KEEPALIVE} option is enabled, TCP probes a connection that has been
     * idle for some amount of time. If the remote system does not respond to a
     * keep-alive probe, TCP retransmits the probe after some amount of time.
     * The default value for this retransmission interval is system dependent,
     * but is typically 75 seconds. The {@code TCP_KEEPINTERVAL} option can be
     * used to affect this value for a given socket.
     *
     * @since 11
     */
    public static final SocketOption<Integer> TCP_KEEPINTERVAL
            = new ExtSocketOption<Integer>("TCP_KEEPINTERVAL", Integer.class);

    /**
     * Keep-Alive retransmission maximum limit.
     *
     * <p>
     * The value of this socket option is an {@code Integer} that is the maximum
     * number of keep-alive probes to be sent. The socket option is specific to
     * stream-oriented sockets using the TCP/IP protocol. The exact semantics of
     * this socket option are system dependent.
     *
     * <p>
     * When the {@link java.net.StandardSocketOptions#SO_KEEPALIVE
     * SO_KEEPALIVE} option is enabled, TCP probes a connection that has been
     * idle for some amount of time. If the remote system does not respond to a
     * keep-alive probe, TCP retransmits the probe a certain number of times
     * before a connection is considered to be broken. The default value for
     * this keep-alive probe retransmit limit is system dependent, but is
     * typically 8. The {@code TCP_KEEPCOUNT} option can be used to affect this
     * value for a given socket.
     *
     * @since 11
     */
    public static final SocketOption<Integer> TCP_KEEPCOUNT
            = new ExtSocketOption<Integer>("TCP_KEEPCOUNT", Integer.class);

    /**
     * Identifies the receive queue that the last incoming packet for the socket
     * was received on.
     *
     * <p> The value of this socket option is a positive {@code Integer} that
     * identifies a receive queue that the application can use to split the
     * incoming flows among threads based on the queue identifier. The value is
     * {@code 0} when the socket is not bound, a packet has not been received,
     * or more generally, when there is no receive queue to identify.
     * The socket option is supported by both stream-oriented and datagram-oriented
     * sockets.
     *
     * <p> The socket option is read-only and an attempt to set the socket option
     * will throw {@code SocketException}.
     *
     * @apiNote
     * Network devices may have multiple queues or channels to transmit and receive
     * network packets. The {@code SO_INCOMING_NAPI_ID} socket option provides a hint
     * to the application to indicate the receive queue on which an incoming socket
     * connection or packets for that connection are directed to. An application may
     * take advantage of this by handling all socket connections assigned to a
     * specific queue on one thread.
     *
     * @since 15
     */
    public static final SocketOption<Integer> SO_INCOMING_NAPI_ID
            = new ExtSocketOption<Integer>("SO_INCOMING_NAPI_ID", Integer.class);

    /**
     * Unix domain {@link SocketChannel} peer credentials.
     * <p>
     * This is a read-only socket option which returns a {@link UnixDomainPrincipal} for the
     * peer socket that the channel is connected to. Attempting to set this option or to get
     * it from an unconnected socket will throw a {@link SocketException}.
     */
    public static final SocketOption<UnixDomainPrincipal> SO_PEERCRED
<<<<<<< HEAD
            = new ExtSocketOption<UnixDomainPrincipal>
                ("SO_PEERCRED", UnixDomainPrincipal.class);


    /**
     * Send a {@link SocketChannel} or {@link ServerSocketChannel} through a <i>Unix Domain</i>
     * {@link SocketChannel} or obtain such a channel received through a <i>Unix Domain</i>
     * {@code SocketChannel}.
     * <p>
     * This socket option allows channels to be sent and received between
     * processes on the same system alongside regular data. Both <i>Internet Protocol</I>
     * and <i>Unix domain</i> channels can be sent in this way.
     * Other {@link Channel} types are not supported at this time.
     *
     * <p> Setting the option causes the supplied channel to be added to a send queue
     * associated with this <i>Unix Domain</i> {@code SocketChannel} such that when the next write occurs
     * on this channel, an attempt is made to send all channels in the queue, in an ancillary
     * control message together with the data. Setting this option synchronizes with
     * channel writes to make ordering predictable. No change in state of the given
     * channel occurs until the write happens, at which time the channel is closed.
     * The channel's socket remains open and usable on the receiving side.
     * The send queue has an implementation specific maximum length and
     * it is an error to register more than this number of channels for sending before calling
     * write. It is inadvisable to perform any I/O on a channel
     * after registering it to be sent with this option. In particular, the
     * send will fail if a channel is already closed at the time it is to be sent.
     *
     * <p> Receiving channels involves a similar procedure in reverse. As data is read
     * through the {@link SocketChannel} read methods, if any associated ancillary control messages
     * contain a channel, they are added to a receive queue associated with this channel.
     * Getting this socket option then removes the first channel from the receive queue
     * and returns it. If the receive queue is empty when getOption is called, {@code null}
     * is returned.
     *
     * <p> Note, there is no way to detect if a particular read has received
     * a channel. However, once the data that was written when sending a channel has been
     * read on the receiving side, then the associated channel is guaranteed to be
     * available to the receiver. The sender and receiver can co-ordinate by using this fact, or
     * alternatively the receiver can poll for a received channel after each read
     * or notification of OP_READ, if non-blocking.
     *
     * <p> Closing a channel while channels are still in its send or receive queues causes all
     * channels in both queues to be closed. If a <i>Unix Domain</i> channel is sent
     * using this mechanism, and has channels in its own send or receive queues, these
     * channels are closed before the channel is sent.
     */
    public static final SocketOption<Channel> SO_SNDCHAN
            = new ExtSocketOption<Channel>
                ("SO_SNDCHAN", Channel.class);
=======
        = new ExtSocketOption<UnixDomainPrincipal>
            ("SO_PEERCRED", UnixDomainPrincipal.class);
>>>>>>> 513c0354

    private static final PlatformSocketOptions platformSocketOptions =
            PlatformSocketOptions.get();

    private static final boolean quickAckSupported =
            platformSocketOptions.quickAckSupported();
    private static final boolean keepAliveOptSupported =
            platformSocketOptions.keepAliveOptionsSupported();
    private static final boolean unixDomainExtOptionsSupported =
            platformSocketOptions.unixDomainExtOptionsSupported();
    private static final boolean incomingNapiIdOptSupported  =
            platformSocketOptions.incomingNapiIdSupported();

    private static final Set<SocketOption<?>> extendedOptions = options();

    static Set<SocketOption<?>> options() {
        Set<SocketOption<?>> options = new HashSet<>();
        if (quickAckSupported) {
            options.add(TCP_QUICKACK);
        }
        if (incomingNapiIdOptSupported) {
            options.add(SO_INCOMING_NAPI_ID);
        }
        if (keepAliveOptSupported) {
            options.addAll(Set.of(TCP_KEEPCOUNT, TCP_KEEPIDLE, TCP_KEEPINTERVAL));
        }
        if (unixDomainExtOptionsSupported) {
            options.add(SO_PEERCRED);
            options.add(SO_SNDCHAN);
        }
        return Collections.unmodifiableSet(options);
    }

    static {
        // Registers the extended socket options with the base module.
        sun.net.ext.ExtendedSocketOptions.register(
                new sun.net.ext.ExtendedSocketOptions(extendedOptions) {

            @Override
            @SuppressWarnings("removal")
            public void setOption(FileDescriptor fd,
                                  SocketOption<?> option,
                                  Object value)
                throws SocketException
            {
                SecurityManager sm = System.getSecurityManager();
                if (sm != null)
                    sm.checkPermission(new NetworkPermission("setOption." + option.name()));

                if (fd == null || !fd.valid())
                    throw new SocketException("socket closed");

                if (option == TCP_QUICKACK) {
                    setQuickAckOption(fd, (boolean) value);
                } else if (option == TCP_KEEPCOUNT) {
                    setTcpkeepAliveProbes(fd, (Integer) value);
                } else if (option == TCP_KEEPIDLE) {
                    setTcpKeepAliveTime(fd, (Integer) value);
                } else if (option == TCP_KEEPINTERVAL) {
                    setTcpKeepAliveIntvl(fd, (Integer) value);
                } else if (option == SO_INCOMING_NAPI_ID) {
                    if (!incomingNapiIdOptSupported)
                        throw new UnsupportedOperationException("Attempt to set unsupported option " + option);
                    else
                        throw new SocketException("Attempt to set read only option " + option);
                } else if (option == SO_PEERCRED) {
                    throw new SocketException("SO_PEERCRED cannot be set ");
                } else {
                    throw new InternalError("Unexpected option " + option);
                }
            }

            @Override
            @SuppressWarnings("removal")
            public Object getOption(FileDescriptor fd,
                                    SocketOption<?> option)
                throws SocketException
            {
                SecurityManager sm = System.getSecurityManager();
                if (sm != null)
                    sm.checkPermission(new NetworkPermission("getOption." + option.name()));

                if (fd == null || !fd.valid())
                    throw new SocketException("socket closed");

                if (option == TCP_QUICKACK) {
                    return getQuickAckOption(fd);
                } else if (option == TCP_KEEPCOUNT) {
                    return getTcpkeepAliveProbes(fd);
                } else if (option == TCP_KEEPIDLE) {
                    return getTcpKeepAliveTime(fd);
                } else if (option == TCP_KEEPINTERVAL) {
                    return getTcpKeepAliveIntvl(fd);
                } else if (option == SO_PEERCRED) {
                    return getSoPeerCred(fd);
                } else if (option == SO_INCOMING_NAPI_ID) {
                    return getIncomingNapiId(fd);
                } else {
                    throw new InternalError("Unexpected option " + option);
                }
            }

            @Override
            @SuppressWarnings("removal")
            public void setOptionByChannel(NetworkChannel chan, SocketOption<?> option, Object value)
                throws IOException
            {
                SecurityManager sm = System.getSecurityManager();
                if (sm != null)
                    sm.checkPermission(new NetworkPermission("setOption." + option.name()));

                if (option == SO_SNDCHAN) {
                    setSoSndChan(chan, (Channel)value);
                } else {
                    throw new UnsupportedOperationException("Unexpected option " + option);
                }
            }

            @Override
            @SuppressWarnings("removal")
            public Object getOptionByChannel(NetworkChannel chan, SocketOption<?> option)
                throws IOException
            {
                SecurityManager sm = System.getSecurityManager();
                if (sm != null)
                    sm.checkPermission(new NetworkPermission("getOption." + option.name()));
                if (option == SO_SNDCHAN) {
                    return receivedChannelFor(chan);
                } else {
                    throw new UnsupportedOperationException("Unexpected option " + option);
                }
            }
        });
    }

    private static final JavaIOFileDescriptorAccess fdAccess =
            SharedSecrets.getJavaIOFileDescriptorAccess();

    private static void setQuickAckOption(FileDescriptor fd, boolean enable)
            throws SocketException {
        platformSocketOptions.setQuickAck(fdAccess.get(fd), enable);
    }

    private static Object getSoPeerCred(FileDescriptor fd)
            throws SocketException {
        return platformSocketOptions.getSoPeerCred(fdAccess.get(fd));
    }

    private static Object getQuickAckOption(FileDescriptor fd)
            throws SocketException {
        return platformSocketOptions.getQuickAck(fdAccess.get(fd));
    }

    private static void setTcpkeepAliveProbes(FileDescriptor fd, int value)
            throws SocketException {
        platformSocketOptions.setTcpkeepAliveProbes(fdAccess.get(fd), value);
    }

    private static void setTcpKeepAliveTime(FileDescriptor fd, int value)
            throws SocketException {
        platformSocketOptions.setTcpKeepAliveTime(fdAccess.get(fd), value);
    }

    private static void setTcpKeepAliveIntvl(FileDescriptor fd, int value)
            throws SocketException {
        platformSocketOptions.setTcpKeepAliveIntvl(fdAccess.get(fd), value);
    }

    private static int getTcpkeepAliveProbes(FileDescriptor fd) throws SocketException {
        return platformSocketOptions.getTcpkeepAliveProbes(fdAccess.get(fd));
    }

    private static int getTcpKeepAliveTime(FileDescriptor fd) throws SocketException {
        return platformSocketOptions.getTcpKeepAliveTime(fdAccess.get(fd));
    }

    private static int getTcpKeepAliveIntvl(FileDescriptor fd) throws SocketException {
        return platformSocketOptions.getTcpKeepAliveIntvl(fdAccess.get(fd));
    }

    private static int getIncomingNapiId(FileDescriptor fd) throws SocketException {
        return platformSocketOptions.getIncomingNapiId(fdAccess.get(fd));
    }

    static class PlatformSocketOptions {

        protected PlatformSocketOptions() {}

        @SuppressWarnings("unchecked")
        private static PlatformSocketOptions newInstance(String cn) {
            Class<PlatformSocketOptions> c;
            try {
                c = (Class<PlatformSocketOptions>)Class.forName(cn);
                return c.getConstructor(new Class<?>[] { }).newInstance();
            } catch (ReflectiveOperationException x) {
                throw new AssertionError(x);
            }
        }

        private static PlatformSocketOptions create() {
            String osname = AccessController.doPrivileged(
                    new PrivilegedAction<String>() {
                        public String run() {
                            return System.getProperty("os.name");
                        }
                    });
            if ("Linux".equals(osname)) {
                return newInstance("jdk.net.LinuxSocketOptions");
            } else if (osname.startsWith("Mac")) {
                return newInstance("jdk.net.MacOSXSocketOptions");
            } else {
                return new PlatformSocketOptions();
            }
        }

        private static final PlatformSocketOptions instance = create();

        static PlatformSocketOptions get() {
            return instance;
        }

        boolean unixDomainExtOptionsSupported() {
            return false;
        }

        void setQuickAck(int fd, boolean on) throws SocketException {
            throw new UnsupportedOperationException("unsupported TCP_QUICKACK option");
        }

        boolean getQuickAck(int fd) throws SocketException {
            throw new UnsupportedOperationException("unsupported TCP_QUICKACK option");
        }

        boolean quickAckSupported() {
            return false;
        }

        boolean keepAliveOptionsSupported() {
            return false;
        }

        void setTcpkeepAliveProbes(int fd, final int value) throws SocketException {
            throw new UnsupportedOperationException("unsupported TCP_KEEPCNT option");
        }

        void setTcpKeepAliveTime(int fd, final int value) throws SocketException {
            throw new UnsupportedOperationException("unsupported TCP_KEEPIDLE option");
        }

        UnixDomainPrincipal getSoPeerCred(int fd) throws SocketException {
            throw new UnsupportedOperationException("unsupported SO_PEERCRED option");
        }

        void setTcpKeepAliveIntvl(int fd, final int value) throws SocketException {
            throw new UnsupportedOperationException("unsupported TCP_KEEPINTVL option");
        }

        int getTcpkeepAliveProbes(int fd) throws SocketException {
            throw new UnsupportedOperationException("unsupported TCP_KEEPCNT option");
        }

        int getTcpKeepAliveTime(int fd) throws SocketException {
            throw new UnsupportedOperationException("unsupported TCP_KEEPIDLE option");
        }

        int getTcpKeepAliveIntvl(int fd) throws SocketException {
            throw new UnsupportedOperationException("unsupported TCP_KEEPINTVL option");
        }

        boolean incomingNapiIdSupported() {
            return false;
        }

        int getIncomingNapiId(int fd) throws SocketException {
            throw new UnsupportedOperationException("unsupported SO_INCOMING_NAPI_ID socket option");
        }
    }
}<|MERGE_RESOLUTION|>--- conflicted
+++ resolved
@@ -194,7 +194,6 @@
      * it from an unconnected socket will throw a {@link SocketException}.
      */
     public static final SocketOption<UnixDomainPrincipal> SO_PEERCRED
-<<<<<<< HEAD
             = new ExtSocketOption<UnixDomainPrincipal>
                 ("SO_PEERCRED", UnixDomainPrincipal.class);
 
@@ -244,10 +243,6 @@
     public static final SocketOption<Channel> SO_SNDCHAN
             = new ExtSocketOption<Channel>
                 ("SO_SNDCHAN", Channel.class);
-=======
-        = new ExtSocketOption<UnixDomainPrincipal>
-            ("SO_PEERCRED", UnixDomainPrincipal.class);
->>>>>>> 513c0354
 
     private static final PlatformSocketOptions platformSocketOptions =
             PlatformSocketOptions.get();
