--- conflicted
+++ resolved
@@ -379,28 +379,11 @@
             return instance;
         }
 
-<<<<<<< HEAD
-        int setFlowOption(int fd, int priority, long bandwidth)
-            throws SocketException
-        {
-            throw new UnsupportedOperationException("unsupported socket option");
-        }
-
-        @SuppressWarnings("removal")
-        int getFlowOption(int fd, SocketFlow f) throws SocketException {
-            throw new UnsupportedOperationException("unsupported socket option");
-        }
-
-        boolean flowSupported() {
-            return false;
-        }
-
         boolean peerCredentialsSupported() {
             return false;
         }
 
-=======
->>>>>>> be145265
+
         void setQuickAck(int fd, boolean on) throws SocketException {
             throw new UnsupportedOperationException("unsupported TCP_QUICKACK option");
         }
