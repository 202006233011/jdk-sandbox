/*
 * Copyright (c) 2015, 2018, Oracle and/or its affiliates. All rights reserved.
 * DO NOT ALTER OR REMOVE COPYRIGHT NOTICES OR THIS FILE HEADER.
 *
 * This code is free software; you can redistribute it and/or modify it
 * under the terms of the GNU General Public License version 2 only, as
 * published by the Free Software Foundation.  Oracle designates this
 * particular file as subject to the "Classpath" exception as provided
 * by Oracle in the LICENSE file that accompanied this code.
 *
 * This code is distributed in the hope that it will be useful, but WITHOUT
 * ANY WARRANTY; without even the implied warranty of MERCHANTABILITY or
 * FITNESS FOR A PARTICULAR PURPOSE.  See the GNU General Public License
 * version 2 for more details (a copy is included in the LICENSE file that
 * accompanied this code).
 *
 * You should have received a copy of the GNU General Public License version
 * 2 along with this work; if not, write to the Free Software Foundation,
 * Inc., 51 Franklin St, Fifth Floor, Boston, MA 02110-1301 USA.
 *
 * Please contact Oracle, 500 Oracle Parkway, Redwood Shores, CA 94065 USA
 * or visit www.oracle.com if you need additional information or have any
 * questions.
 */

package jdk.incubator.http;

import java.io.IOException;
import java.lang.System.Logger.Level;
import java.net.URI;
import java.nio.ByteBuffer;
import java.util.ArrayList;
import java.util.Collections;
import java.util.List;
import java.util.Optional;
import java.util.concurrent.CompletableFuture;
import java.util.concurrent.ConcurrentLinkedDeque;
import java.util.concurrent.ConcurrentLinkedQueue;
import java.util.concurrent.Executor;
import java.util.concurrent.Flow;
import java.util.concurrent.Flow.Subscription;
import java.util.concurrent.atomic.AtomicReference;
import jdk.incubator.http.HttpResponse.BodySubscriber;
import jdk.incubator.http.internal.common.*;
import jdk.incubator.http.internal.frame.*;
import jdk.incubator.http.internal.hpack.DecodingCallback;

/**
 * Http/2 Stream handling.
 *
 * REQUESTS
 *
 * sendHeadersOnly() -- assembles HEADERS frame and puts on connection outbound Q
 *
 * sendRequest() -- sendHeadersOnly() + sendBody()
 *
 * sendBodyAsync() -- calls sendBody() in an executor thread.
 *
 * sendHeadersAsync() -- calls sendHeadersOnly() which does not block
 *
 * sendRequestAsync() -- calls sendRequest() in an executor thread
 *
 * RESPONSES
 *
 * Multiple responses can be received per request. Responses are queued up on
 * a LinkedList of CF<HttpResponse> and the the first one on the list is completed
 * with the next response
 *
 * getResponseAsync() -- queries list of response CFs and returns first one
 *               if one exists. Otherwise, creates one and adds it to list
 *               and returns it. Completion is achieved through the
 *               incoming() upcall from connection reader thread.
 *
 * getResponse() -- calls getResponseAsync() and waits for CF to complete
 *
 * responseBodyAsync() -- calls responseBody() in an executor thread.
 *
 * incoming() -- entry point called from connection reader thread. Frames are
 *               either handled immediately without blocking or for data frames
 *               placed on the stream's inputQ which is consumed by the stream's
 *               reader thread.
 *
 * PushedStream sub class
 * ======================
 * Sending side methods are not used because the request comes from a PUSH_PROMISE
 * frame sent by the server. When a PUSH_PROMISE is received the PushedStream
 * is created. PushedStream does not use responseCF list as there can be only
 * one response. The CF is created when the object created and when the response
 * HEADERS frame is received the object is completed.
 */
class Stream<T> extends ExchangeImpl<T> {

    final static boolean DEBUG = Utils.DEBUG; // Revisit: temporary developer's flag
    final System.Logger  debug = Utils.getDebugLogger(this::dbgString, DEBUG);

    final ConcurrentLinkedQueue<Http2Frame> inputQ = new ConcurrentLinkedQueue<>();
    final SequentialScheduler sched =
            SequentialScheduler.synchronizedScheduler(this::schedule);
    final SubscriptionBase userSubscription = new SubscriptionBase(sched, this::cancel);

    /**
     * This stream's identifier. Assigned lazily by the HTTP2Connection before
     * the stream's first frame is sent.
     */
    protected volatile int streamid;

    long requestContentLen;

    final Http2Connection connection;
    final HttpRequestImpl request;
    final DecodingCallback rspHeadersConsumer;
    HttpHeadersImpl responseHeaders;
    final HttpHeadersImpl requestPseudoHeaders;
    volatile HttpResponse.BodySubscriber<T> responseSubscriber;
    final HttpRequest.BodyPublisher requestPublisher;
    volatile RequestSubscriber requestSubscriber;
    volatile int responseCode;
    volatile Response response;
    volatile Throwable failed; // The exception with which this stream was canceled.
    final CompletableFuture<Void> requestBodyCF = new MinimalFuture<>();
    volatile CompletableFuture<T> responseBodyCF;

    /** True if END_STREAM has been seen in a frame received on this stream. */
    private volatile boolean remotelyClosed;
    private volatile boolean closed;
    private volatile boolean endStreamSent;

    // state flags
    private boolean requestSent, responseReceived;

    /**
     * A reference to this Stream's connection Send Window controller. The
     * stream MUST acquire the appropriate amount of Send Window before
     * sending any data. Will be null for PushStreams, as they cannot send data.
     */
    private final WindowController windowController;
    private final WindowUpdateSender windowUpdater;

    @Override
    HttpConnection connection() {
        return connection.connection;
    }

    /**
     * Invoked either from incoming() -> {receiveDataFrame() or receiveResetFrame() }
     * of after user subscription window has re-opened, from SubscriptionBase.request()
     */
    private void schedule() {
        if (responseSubscriber == null)
            // can't process anything yet
            return;

        while (!inputQ.isEmpty()) {
            Http2Frame frame  = inputQ.peek();
            if (frame instanceof ResetFrame) {
                inputQ.remove();
                handleReset((ResetFrame)frame);
                return;
            }
            DataFrame df = (DataFrame)frame;
            boolean finished = df.getFlag(DataFrame.END_STREAM);

            List<ByteBuffer> buffers = df.getData();
            List<ByteBuffer> dsts = Collections.unmodifiableList(buffers);
            int size = Utils.remaining(dsts, Integer.MAX_VALUE);
            if (size == 0 && finished) {
                inputQ.remove();
                Log.logTrace("responseSubscriber.onComplete");
                debug.log(Level.DEBUG, "incoming: onComplete");
                sched.stop();
                responseSubscriber.onComplete();
                setEndStreamReceived();
                return;
            } else if (userSubscription.tryDecrement()) {
                inputQ.remove();
                Log.logTrace("responseSubscriber.onNext {0}", size);
                debug.log(Level.DEBUG, "incoming: onNext(%d)", size);
                responseSubscriber.onNext(dsts);
                if (consumed(df)) {
                    Log.logTrace("responseSubscriber.onComplete");
                    debug.log(Level.DEBUG, "incoming: onComplete");
                    sched.stop();
                    responseSubscriber.onComplete();
                    setEndStreamReceived();
                    return;
                }
            } else {
                return;
            }
        }
        Throwable t = failed;
        if (t != null) {
            sched.stop();
            responseSubscriber.onError(t);
            close();
        }
    }

    // Callback invoked after the Response BodySubscriber has consumed the
    // buffers contained in a DataFrame.
    // Returns true if END_STREAM is reached, false otherwise.
    private boolean consumed(DataFrame df) {
        // RFC 7540 6.1:
        // The entire DATA frame payload is included in flow control,
        // including the Pad Length and Padding fields if present
        int len = df.payloadLength();
        connection.windowUpdater.update(len);

        if (!df.getFlag(DataFrame.END_STREAM)) {
            // Don't send window update on a stream which is
            // closed or half closed.
            windowUpdater.update(len);
            return false; // more data coming
        }
        return true; // end of stream
    }

    @Override
    CompletableFuture<T> readBodyAsync(HttpResponse.BodyHandler<T> handler,
                                       boolean returnConnectionToPool,
                                       Executor executor)
    {
        Log.logTrace("Reading body on stream {0}", streamid);
        BodySubscriber<T> bodySubscriber = handler.apply(responseCode, responseHeaders);
        CompletableFuture<T> cf = receiveData(bodySubscriber);

        PushGroup<?> pg = exchange.getPushGroup();
        if (pg != null) {
            // if an error occurs make sure it is recorded in the PushGroup
            cf = cf.whenComplete((t,e) -> pg.pushError(e));
        }
        return cf;
    }

    @Override
    public String toString() {
        StringBuilder sb = new StringBuilder();
        sb.append("streamid: ")
                .append(streamid);
        return sb.toString();
    }

    private void receiveDataFrame(DataFrame df) {
        inputQ.add(df);
        sched.runOrSchedule();
    }

    /** Handles a RESET frame. RESET is always handled inline in the queue. */
    private void receiveResetFrame(ResetFrame frame) {
        inputQ.add(frame);
        sched.runOrSchedule();
    }

    // pushes entire response body into response subscriber
    // blocking when required by local or remote flow control
    CompletableFuture<T> receiveData(BodySubscriber<T> bodySubscriber) {
        responseBodyCF = MinimalFuture.of(bodySubscriber.getBody());

        if (isCanceled()) {
            Throwable t = getCancelCause();
            responseBodyCF.completeExceptionally(t);
        } else {
            bodySubscriber.onSubscribe(userSubscription);
        }
        // Set the responseSubscriber field now that onSubscribe has been called.
        // This effectively allows the scheduler to start invoking the callbacks.
        responseSubscriber = bodySubscriber;
        sched.runOrSchedule(); // in case data waiting already to be processed
        return responseBodyCF;
    }

    @Override
    CompletableFuture<ExchangeImpl<T>> sendBodyAsync() {
        return sendBodyImpl().thenApply( v -> this);
    }

    @SuppressWarnings("unchecked")
    Stream(Http2Connection connection,
           Exchange<T> e,
           WindowController windowController)
    {
        super(e);
        this.connection = connection;
        this.windowController = windowController;
        this.request = e.request();
        this.requestPublisher = request.requestPublisher;  // may be null
        responseHeaders = new HttpHeadersImpl();
        rspHeadersConsumer = (name, value) -> {
            responseHeaders.addHeader(name.toString(), value.toString());
            if (Log.headers() && Log.trace()) {
                Log.logTrace("RECEIVED HEADER (streamid={0}): {1}: {2}",
                             streamid, name, value);
            }
        };
        this.requestPseudoHeaders = new HttpHeadersImpl();
        // NEW
        this.windowUpdater = new StreamWindowUpdateSender(connection);
    }

    /**
     * Entry point from Http2Connection reader thread.
     *
     * Data frames will be removed by response body thread.
     */
    void incoming(Http2Frame frame) throws IOException {
        debug.log(Level.DEBUG, "incoming: %s", frame);
        if ((frame instanceof HeaderFrame)) {
            HeaderFrame hframe = (HeaderFrame)frame;
            if (hframe.endHeaders()) {
                Log.logTrace("handling response (streamid={0})", streamid);
                handleResponse();
                if (hframe.getFlag(HeaderFrame.END_STREAM)) {
                    receiveDataFrame(new DataFrame(streamid, DataFrame.END_STREAM, List.of()));
                }
            }
        } else if (frame instanceof DataFrame) {
            receiveDataFrame((DataFrame)frame);
        } else {
            otherFrame(frame);
        }
    }

    void otherFrame(Http2Frame frame) throws IOException {
        switch (frame.type()) {
            case WindowUpdateFrame.TYPE:
                incoming_windowUpdate((WindowUpdateFrame) frame);
                break;
            case ResetFrame.TYPE:
                incoming_reset((ResetFrame) frame);
                break;
            case PriorityFrame.TYPE:
                incoming_priority((PriorityFrame) frame);
                break;
            default:
                String msg = "Unexpected frame: " + frame.toString();
                throw new IOException(msg);
        }
    }

    // The Hpack decoder decodes into one of these consumers of name,value pairs

    DecodingCallback rspHeadersConsumer() {
        return rspHeadersConsumer;
    }

    protected void handleResponse() throws IOException {
        responseCode = (int)responseHeaders
                .firstValueAsLong(":status")
                .orElseThrow(() -> new IOException("no statuscode in response"));

        response = new Response(
                request, exchange, responseHeaders,
                responseCode, HttpClient.Version.HTTP_2);

        /* TODO: review if needs to be removed
           the value is not used, but in case `content-length` doesn't parse as
           long, there will be NumberFormatException. If left as is, make sure
           code up the stack handles NFE correctly. */
        responseHeaders.firstValueAsLong("content-length");

        if (Log.headers()) {
            StringBuilder sb = new StringBuilder("RESPONSE HEADERS:\n");
            Log.dumpHeaders(sb, "    ", responseHeaders);
            Log.logHeaders(sb.toString());
        }

        completeResponse(response);
    }

    void incoming_reset(ResetFrame frame) {
        Log.logTrace("Received RST_STREAM on stream {0}", streamid);
        if (endStreamReceived()) {
            Log.logTrace("Ignoring RST_STREAM frame received on remotely closed stream {0}", streamid);
        } else if (closed) {
            Log.logTrace("Ignoring RST_STREAM frame received on closed stream {0}", streamid);
        } else {
            // put it in the input queue in order to read all
            // pending data frames first. Indeed, a server may send
            // RST_STREAM after sending END_STREAM, in which case we should
            // ignore it. However, we won't know if we have received END_STREAM
            // or not until all pending data frames are read.
            receiveResetFrame(frame);
            // RST_STREAM was pushed to the queue. It will be handled by
            // asyncReceive after all pending data frames have been
            // processed.
            Log.logTrace("RST_STREAM pushed in queue for stream {0}", streamid);
        }
    }

    void handleReset(ResetFrame frame) {
        Log.logTrace("Handling RST_STREAM on stream {0}", streamid);
        if (!closed) {
            close();
            int error = frame.getErrorCode();
            completeResponseExceptionally(new IOException(ErrorFrame.stringForCode(error)));
        } else {
            Log.logTrace("Ignoring RST_STREAM frame received on closed stream {0}", streamid);
        }
    }

    void incoming_priority(PriorityFrame frame) {
        // TODO: implement priority
        throw new UnsupportedOperationException("Not implemented");
    }

    private void incoming_windowUpdate(WindowUpdateFrame frame)
        throws IOException
    {
        int amount = frame.getUpdate();
        if (amount <= 0) {
            Log.logTrace("Resetting stream: {0} %d, Window Update amount: %d\n",
                         streamid, streamid, amount);
            connection.resetStream(streamid, ResetFrame.FLOW_CONTROL_ERROR);
        } else {
            assert streamid != 0;
            boolean success = windowController.increaseStreamWindow(amount, streamid);
            if (!success) {  // overflow
                connection.resetStream(streamid, ResetFrame.FLOW_CONTROL_ERROR);
            }
        }
    }

    void incoming_pushPromise(HttpRequestImpl pushRequest,
                              PushedStream<T> pushStream)
        throws IOException
    {
        if (Log.requests()) {
            Log.logRequest("PUSH_PROMISE: " + pushRequest.toString());
        }
<<<<<<< HEAD
        PushGroup<T> pushGroup = exchange.getPushGroup();
        if (pushGroup == null) {
            // no push handler set by the user code, i.e. cancel / reject
            IOException ex = new IOException("Stream " + streamid + " cancelled by users handler");
            pushStream.cancelImpl(ex);
            return;
        }

        if (pushGroup.noMorePushes()) {
            cancelImpl(new IllegalStateException("unexpected push promise"
                + " on stream " + streamid));
=======
        PushGroup<?,T> pushGroup = exchange.getPushGroup();
        if (pushGroup == null) {
            Log.logTrace("Rejecting push promise stream " + streamid);
            connection.resetStream(pushStream.streamid, ResetFrame.REFUSED_STREAM);
            pushStream.close();
>>>>>>> 1655b154
            return;
        }

        PushGroup.Acceptor<T> acceptor = pushGroup.acceptPushRequest(pushRequest);
        CompletableFuture<HttpResponse<T>> pushResponseCF = acceptor.cf();

        if (!acceptor.accepted()) {
            // cancel / reject
            IOException ex = new IOException("Stream " + streamid + " cancelled by users handler");
            if (Log.trace()) {
                Log.logTrace("No body subscriber for {0}: {1}", pushRequest,
                        ex.getMessage());
            }
            pushStream.cancelImpl(ex);
            return;
        }

        CompletableFuture<HttpResponse<T>> cf = pushStream.responseCF();
        HttpResponse.BodyHandler<T> pushHandler = acceptor.bodyHandler();

        pushStream.requestSent();
        pushStream.setPushHandler(pushHandler);  // TODO: could wrap the handler to throw on acceptPushPromise ?
        // setup housekeeping for when the push is received
        // TODO: deal with ignoring of CF anti-pattern
        cf.whenComplete((HttpResponse<T> resp, Throwable t) -> {
            t = Utils.getCompletionCause(t);
            if (Log.trace()) {
                Log.logTrace("Push completed on stream {0} for {1}{2}",
                             pushStream.streamid, resp,
                             ((t==null) ? "": " with exception " + t));
            }
            if (t != null) {
                pushGroup.pushError(t);
                pushResponseCF.completeExceptionally(t);
            } else {
                pushResponseCF.complete(resp);
            }
            pushGroup.pushCompleted();
        });

    }

    private OutgoingHeaders<Stream<T>> headerFrame(long contentLength) {
        HttpHeadersImpl h = request.getSystemHeaders();
        if (contentLength > 0) {
            h.setHeader("content-length", Long.toString(contentLength));
        }
        setPseudoHeaderFields();
        OutgoingHeaders<Stream<T>> f = new OutgoingHeaders<>(h, request.getUserHeaders(), this);
        if (contentLength == 0) {
            f.setFlag(HeadersFrame.END_STREAM);
            endStreamSent = true;
        }
        return f;
    }

    private void setPseudoHeaderFields() {
        HttpHeadersImpl hdrs = requestPseudoHeaders;
        String method = request.method();
        hdrs.setHeader(":method", method);
        URI uri = request.uri();
        hdrs.setHeader(":scheme", uri.getScheme());
        // TODO: userinfo deprecated. Needs to be removed
        hdrs.setHeader(":authority", uri.getAuthority());
        // TODO: ensure header names beginning with : not in user headers
        String query = uri.getQuery();
        String path = uri.getPath();
        if (path == null || path.isEmpty()) {
            if (method.equalsIgnoreCase("OPTIONS")) {
                path = "*";
            } else {
                path = "/";
            }
        }
        if (query != null) {
            path += "?" + query;
        }
        hdrs.setHeader(":path", path);
    }

    HttpHeadersImpl getRequestPseudoHeaders() {
        return requestPseudoHeaders;
    }

    /** Sets endStreamReceived. Should be called only once. */
    void setEndStreamReceived() {
        assert remotelyClosed == false: "Unexpected endStream already set";
        remotelyClosed = true;
        responseReceived();
    }

    /** Tells whether, or not, the END_STREAM Flag has been seen in any frame
     *  received on this stream. */
    private boolean endStreamReceived() {
        return remotelyClosed;
    }

    @Override
    CompletableFuture<ExchangeImpl<T>> sendHeadersAsync() {
        debug.log(Level.DEBUG, "sendHeadersOnly()");
        if (Log.requests() && request != null) {
            Log.logRequest(request.toString());
        }
        if (requestPublisher != null) {
            requestContentLen = requestPublisher.contentLength();
        } else {
            requestContentLen = 0;
        }
        OutgoingHeaders<Stream<T>> f = headerFrame(requestContentLen);
        connection.sendFrame(f);
        CompletableFuture<ExchangeImpl<T>> cf = new MinimalFuture<>();
        cf.complete(this);  // #### good enough for now
        return cf;
    }

    @Override
    void released() {
        if (streamid > 0) {
            debug.log(Level.DEBUG, "Released stream %d", streamid);
            // remove this stream from the Http2Connection map.
            connection.closeStream(streamid);
        } else {
            debug.log(Level.DEBUG, "Can't release stream %d", streamid);
        }
    }

    @Override
    void completed() {
        // There should be nothing to do here: the stream should have
        // been already closed (or will be closed shortly after).
    }

    void registerStream(int id) {
        this.streamid = id;
        connection.putStream(this, streamid);
        debug.log(Level.DEBUG, "Registered stream %d", id);
    }

    void signalWindowUpdate() {
        RequestSubscriber subscriber = requestSubscriber;
        assert subscriber != null;
        debug.log(Level.DEBUG, "Signalling window update");
        subscriber.sendScheduler.runOrSchedule();
    }

    static final ByteBuffer COMPLETED = ByteBuffer.allocate(0);
    class RequestSubscriber implements Flow.Subscriber<ByteBuffer> {
        // can be < 0 if the actual length is not known.
        private final long contentLength;
        private volatile long remainingContentLength;
        private volatile Subscription subscription;

        // Holds the outgoing data. There will be at most 2 outgoing ByteBuffers.
        //  1) The data that was published by the request body Publisher, and
        //  2) the COMPLETED sentinel, since onComplete can be invoked without demand.
        final ConcurrentLinkedDeque<ByteBuffer> outgoing = new ConcurrentLinkedDeque<>();

        private final AtomicReference<Throwable> errorRef = new AtomicReference<>();
        // A scheduler used to honor window updates. Writing must be paused
        // when the window is exhausted, and resumed when the window acquires
        // some space. The sendScheduler makes it possible to implement this
        // behaviour in an asynchronous non-blocking way.
        // See RequestSubscriber::trySend below.
        final SequentialScheduler sendScheduler;

        RequestSubscriber(long contentLen) {
            this.contentLength = contentLen;
            this.remainingContentLength = contentLen;
            this.sendScheduler =
                    SequentialScheduler.synchronizedScheduler(this::trySend);
        }

        @Override
        public void onSubscribe(Flow.Subscription subscription) {
            if (this.subscription != null) {
                throw new IllegalStateException("already subscribed");
            }
            this.subscription = subscription;
            debug.log(Level.DEBUG, "RequestSubscriber: onSubscribe, request 1");
            subscription.request(1);
        }

        @Override
        public void onNext(ByteBuffer item) {
            debug.log(Level.DEBUG, "RequestSubscriber: onNext(%d)", item.remaining());
            int size = outgoing.size();
            assert size == 0 : "non-zero size: " + size;
            onNextImpl(item);
        }

        private void onNextImpl(ByteBuffer item) {
            // Got some more request body bytes to send.
            if (requestBodyCF.isDone()) {
                // stream already cancelled, probably in timeout
                sendScheduler.stop();
                subscription.cancel();
                return;
            }
            outgoing.add(item);
            sendScheduler.runOrSchedule();
        }

        @Override
        public void onError(Throwable throwable) {
            debug.log(Level.DEBUG, () -> "RequestSubscriber: onError: " + throwable);
            // ensure that errors are handled within the flow.
            if (errorRef.compareAndSet(null, throwable)) {
                sendScheduler.runOrSchedule();
            }
        }

        @Override
        public void onComplete() {
            debug.log(Level.DEBUG, "RequestSubscriber: onComplete");
            int size = outgoing.size();
            assert size == 0 || size == 1 : "non-zero or one size: " + size;
            // last byte of request body has been obtained.
            // ensure that everything is completed within the flow.
            onNextImpl(COMPLETED);
        }

        // Attempts to send the data, if any.
        // Handles errors and completion state.
        // Pause writing if the send window is exhausted, resume it if the
        // send window has some bytes that can be acquired.
        void trySend() {
            try {
                // handle errors raised by onError;
                Throwable t = errorRef.get();
                if (t != null) {
                    sendScheduler.stop();
                    if (requestBodyCF.isDone()) return;
                    subscription.cancel();
                    requestBodyCF.completeExceptionally(t);
                    return;
                }

                do {
                    // handle COMPLETED;
                    ByteBuffer item = outgoing.peekFirst();
                    if (item == null) return;
                    else if (item == COMPLETED) {
                        sendScheduler.stop();
                        complete();
                        return;
                    }

                    // handle bytes to send downstream
                    while (item.hasRemaining()) {
                        debug.log(Level.DEBUG, "trySend: %d", item.remaining());
                        assert !endStreamSent : "internal error, send data after END_STREAM flag";
                        DataFrame df = getDataFrame(item);
                        if (df == null) {
                            debug.log(Level.DEBUG, "trySend: can't send yet: %d",
                                    item.remaining());
                            return; // the send window is exhausted: come back later
                        }

                        if (contentLength > 0) {
                            remainingContentLength -= df.getDataLength();
                            if (remainingContentLength < 0) {
                                String msg = connection().getConnectionFlow()
                                        + " stream=" + streamid + " "
                                        + "[" + Thread.currentThread().getName() + "] "
                                        + "Too many bytes in request body. Expected: "
                                        + contentLength + ", got: "
                                        + (contentLength - remainingContentLength);
                                connection.resetStream(streamid, ResetFrame.PROTOCOL_ERROR);
                                throw new IOException(msg);
                            } else if (remainingContentLength == 0) {
                                df.setFlag(DataFrame.END_STREAM);
                                endStreamSent = true;
                            }
                        }
                        debug.log(Level.DEBUG, "trySend: sending: %d", df.getDataLength());
                        connection.sendDataFrame(df);
                    }
                    assert !item.hasRemaining();
                    ByteBuffer b = outgoing.removeFirst();
                    assert b == item;
                } while (outgoing.peekFirst() != null);

                debug.log(Level.DEBUG, "trySend: request 1");
                subscription.request(1);
            } catch (Throwable ex) {
                debug.log(Level.DEBUG, "trySend: ", ex);
                sendScheduler.stop();
                subscription.cancel();
                requestBodyCF.completeExceptionally(ex);
            }
        }

        private void complete() throws IOException {
            long remaining = remainingContentLength;
            long written = contentLength - remaining;
            if (remaining > 0) {
                connection.resetStream(streamid, ResetFrame.PROTOCOL_ERROR);
                // let trySend() handle the exception
                throw new IOException(connection().getConnectionFlow()
                                     + " stream=" + streamid + " "
                                     + "[" + Thread.currentThread().getName() +"] "
                                     + "Too few bytes returned by the publisher ("
                                              + written + "/"
                                              + contentLength + ")");
            }
            if (!endStreamSent) {
                endStreamSent = true;
                connection.sendDataFrame(getEmptyEndStreamDataFrame());
            }
            requestBodyCF.complete(null);
        }
    }

    /**
     * Send a RESET frame to tell server to stop sending data on this stream
     */
    @Override
    public CompletableFuture<Void> ignoreBody() {
        try {
            connection.resetStream(streamid, ResetFrame.STREAM_CLOSED);
            return MinimalFuture.completedFuture(null);
        } catch (Throwable e) {
            Log.logTrace("Error resetting stream {0}", e.toString());
            return MinimalFuture.failedFuture(e);
        }
    }

    DataFrame getDataFrame(ByteBuffer buffer) {
        int requestAmount = Math.min(connection.getMaxSendFrameSize(), buffer.remaining());
        // blocks waiting for stream send window, if exhausted
        int actualAmount = windowController.tryAcquire(requestAmount, streamid, this);
        if (actualAmount <= 0) return null;
        ByteBuffer outBuf = Utils.slice(buffer,  actualAmount);
        DataFrame df = new DataFrame(streamid, 0 , outBuf);
        return df;
    }

    private DataFrame getEmptyEndStreamDataFrame()  {
        return new DataFrame(streamid, DataFrame.END_STREAM, List.of());
    }

    /**
     * A List of responses relating to this stream. Normally there is only
     * one response, but intermediate responses like 100 are allowed
     * and must be passed up to higher level before continuing. Deals with races
     * such as if responses are returned before the CFs get created by
     * getResponseAsync()
     */

    final List<CompletableFuture<Response>> response_cfs = new ArrayList<>(5);

    @Override
    CompletableFuture<Response> getResponseAsync(Executor executor) {
        CompletableFuture<Response> cf;
        // The code below deals with race condition that can be caused when
        // completeResponse() is being called before getResponseAsync()
        synchronized (response_cfs) {
            if (!response_cfs.isEmpty()) {
                // This CompletableFuture was created by completeResponse().
                // it will be already completed.
                cf = response_cfs.remove(0);
                // if we find a cf here it should be already completed.
                // finding a non completed cf should not happen. just assert it.
                assert cf.isDone() : "Removing uncompleted response: could cause code to hang!";
            } else {
                // getResponseAsync() is called first. Create a CompletableFuture
                // that will be completed by completeResponse() when
                // completeResponse() is called.
                cf = new MinimalFuture<>();
                response_cfs.add(cf);
            }
        }
        if (executor != null && !cf.isDone()) {
            // protect from executing later chain of CompletableFuture operations from SelectorManager thread
            cf = cf.thenApplyAsync(r -> r, executor);
        }
        Log.logTrace("Response future (stream={0}) is: {1}", streamid, cf);
        PushGroup<?> pg = exchange.getPushGroup();
        if (pg != null) {
            // if an error occurs make sure it is recorded in the PushGroup
            cf = cf.whenComplete((t,e) -> pg.pushError(Utils.getCompletionCause(e)));
        }
        return cf;
    }

    /**
     * Completes the first uncompleted CF on list, and removes it. If there is no
     * uncompleted CF then creates one (completes it) and adds to list
     */
    void completeResponse(Response resp) {
        synchronized (response_cfs) {
            CompletableFuture<Response> cf;
            int cfs_len = response_cfs.size();
            for (int i=0; i<cfs_len; i++) {
                cf = response_cfs.get(i);
                if (!cf.isDone()) {
                    Log.logTrace("Completing response (streamid={0}): {1}",
                                 streamid, cf);
                    cf.complete(resp);
                    response_cfs.remove(cf);
                    return;
                } // else we found the previous response: just leave it alone.
            }
            cf = MinimalFuture.completedFuture(resp);
            Log.logTrace("Created completed future (streamid={0}): {1}",
                         streamid, cf);
            response_cfs.add(cf);
        }
    }

    // methods to update state and remove stream when finished

    synchronized void requestSent() {
        requestSent = true;
        if (responseReceived) {
            close();
        }
    }

    synchronized void responseReceived() {
        responseReceived = true;
        if (requestSent) {
            close();
        }
    }

    /**
     * same as above but for errors
     */
    void completeResponseExceptionally(Throwable t) {
        synchronized (response_cfs) {
            // use index to avoid ConcurrentModificationException
            // caused by removing the CF from within the loop.
            for (int i = 0; i < response_cfs.size(); i++) {
                CompletableFuture<Response> cf = response_cfs.get(i);
                if (!cf.isDone()) {
                    cf.completeExceptionally(t);
                    response_cfs.remove(i);
                    return;
                }
            }
            response_cfs.add(MinimalFuture.failedFuture(t));
        }
    }

    CompletableFuture<Void> sendBodyImpl() {
        requestBodyCF.whenComplete((v, t) -> requestSent());
        if (requestPublisher != null) {
            final RequestSubscriber subscriber = new RequestSubscriber(requestContentLen);
            requestPublisher.subscribe(requestSubscriber = subscriber);
        } else {
            // there is no request body, therefore the request is complete,
            // END_STREAM has already sent with outgoing headers
            requestBodyCF.complete(null);
        }
        return requestBodyCF;
    }

    @Override
    void cancel() {
        cancel(new IOException("Stream " + streamid + " cancelled"));
    }

    @Override
    void cancel(IOException cause) {
        cancelImpl(cause);
    }

    // This method sends a RST_STREAM frame
    void cancelImpl(Throwable e) {
        debug.log(Level.DEBUG, "cancelling stream {0}: {1}", streamid, e);
        if (Log.trace()) {
            Log.logTrace("cancelling stream {0}: {1}\n", streamid, e);
        }
        boolean closing;
        if (closing = !closed) { // assigning closing to !closed
            synchronized (this) {
                failed = e;
                if (closing = !closed) { // assigning closing to !closed
                    closed=true;
                }
            }
        }
        if (closing) { // true if the stream has not been closed yet
            if (responseSubscriber != null)
                sched.runOrSchedule();
        }
        completeResponseExceptionally(e);
        if (!requestBodyCF.isDone()) {
            requestBodyCF.completeExceptionally(e); // we may be sending the body..
        }
        if (responseBodyCF != null) {
            responseBodyCF.completeExceptionally(e);
        }
        try {
            // will send a RST_STREAM frame
            if (streamid != 0) {
                connection.resetStream(streamid, ResetFrame.CANCEL);
            }
        } catch (IOException ex) {
            Log.logError(ex);
        }
    }

    // This method doesn't send any frame
    void close() {
        if (closed) return;
        synchronized(this) {
            if (closed) return;
            closed = true;
        }
        Log.logTrace("Closing stream {0}", streamid);
        connection.closeStream(streamid);
        Log.logTrace("Stream {0} closed", streamid);
    }

    static class PushedStream<T> extends Stream<T> {
        final PushGroup<T> pushGroup;
        // push streams need the response CF allocated up front as it is
        // given directly to user via the multi handler callback function.
        final CompletableFuture<Response> pushCF;
        CompletableFuture<HttpResponse<T>> responseCF;
        final HttpRequestImpl pushReq;
        HttpResponse.BodyHandler<T> pushHandler;

        PushedStream(PushGroup<T> pushGroup,
                     Http2Connection connection,
                     Exchange<T> pushReq) {
            // ## no request body possible, null window controller
            super(connection, pushReq, null);
            this.pushGroup = pushGroup;
            this.pushReq = pushReq.request();
            this.pushCF = new MinimalFuture<>();
            this.responseCF = new MinimalFuture<>();

        }

        CompletableFuture<HttpResponse<T>> responseCF() {
            return responseCF;
        }

        synchronized void setPushHandler(HttpResponse.BodyHandler<T> pushHandler) {
            this.pushHandler = pushHandler;
        }

        synchronized HttpResponse.BodyHandler<T> getPushHandler() {
            // ignored parameters to function can be used as BodyHandler
            return this.pushHandler;
        }

        // Following methods call the super class but in case of
        // error record it in the PushGroup. The error method is called
        // with a null value when no error occurred (is a no-op)
        @Override
        CompletableFuture<ExchangeImpl<T>> sendBodyAsync() {
            return super.sendBodyAsync()
                        .whenComplete((ExchangeImpl<T> v, Throwable t)
                                -> pushGroup.pushError(Utils.getCompletionCause(t)));
        }

        @Override
        CompletableFuture<ExchangeImpl<T>> sendHeadersAsync() {
            return super.sendHeadersAsync()
                        .whenComplete((ExchangeImpl<T> ex, Throwable t)
                                -> pushGroup.pushError(Utils.getCompletionCause(t)));
        }

        @Override
        CompletableFuture<Response> getResponseAsync(Executor executor) {
            CompletableFuture<Response> cf = pushCF.whenComplete(
                    (v, t) -> pushGroup.pushError(Utils.getCompletionCause(t)));
            if(executor!=null && !cf.isDone()) {
                cf  = cf.thenApplyAsync( r -> r, executor);
            }
            return cf;
        }

        @Override
        CompletableFuture<T> readBodyAsync(
                HttpResponse.BodyHandler<T> handler,
                boolean returnConnectionToPool,
                Executor executor)
        {
            return super.readBodyAsync(handler, returnConnectionToPool, executor)
                        .whenComplete((v, t) -> pushGroup.pushError(t));
        }

        @Override
        void completeResponse(Response r) {
            Log.logResponse(r::toString);
            pushCF.complete(r); // not strictly required for push API
            // start reading the body using the obtained BodySubscriber
            CompletableFuture<Void> start = new MinimalFuture<>();
            start.thenCompose( v -> readBodyAsync(getPushHandler(), false, getExchange().executor()))
                .whenComplete((T body, Throwable t) -> {
                    if (t != null) {
                        responseCF.completeExceptionally(t);
                    } else {
                        HttpResponseImpl<T> resp =
                                new HttpResponseImpl<>(r.request, r, null, body, getExchange());
                        responseCF.complete(resp);
                    }
                });
            start.completeAsync(() -> null, getExchange().executor());
        }

        @Override
        void completeResponseExceptionally(Throwable t) {
            pushCF.completeExceptionally(t);
        }

//        @Override
//        synchronized void responseReceived() {
//            super.responseReceived();
//        }

        // create and return the PushResponseImpl
        @Override
        protected void handleResponse() {
            responseCode = (int)responseHeaders
                .firstValueAsLong(":status")
                .orElse(-1);

            if (responseCode == -1) {
                completeResponseExceptionally(new IOException("No status code"));
            }

            this.response = new Response(
                pushReq, exchange, responseHeaders,
                responseCode, HttpClient.Version.HTTP_2);

            /* TODO: review if needs to be removed
               the value is not used, but in case `content-length` doesn't parse
               as long, there will be NumberFormatException. If left as is, make
               sure code up the stack handles NFE correctly. */
            responseHeaders.firstValueAsLong("content-length");

            if (Log.headers()) {
                StringBuilder sb = new StringBuilder("RESPONSE HEADERS");
                sb.append(" (streamid=").append(streamid).append("): ");
                Log.dumpHeaders(sb, "    ", responseHeaders);
                Log.logHeaders(sb.toString());
            }

            // different implementations for normal streams and pushed streams
            completeResponse(response);
        }
    }

    final class StreamWindowUpdateSender extends WindowUpdateSender {

        StreamWindowUpdateSender(Http2Connection connection) {
            super(connection);
        }

        @Override
        int getStreamId() {
            return streamid;
        }
    }

    /**
     * Returns true if this exchange was canceled.
     * @return true if this exchange was canceled.
     */
    synchronized boolean isCanceled() {
        return failed != null;
    }

    /**
     * Returns the cause for which this exchange was canceled, if available.
     * @return the cause for which this exchange was canceled, if available.
     */
    synchronized Throwable getCancelCause() {
        return failed;
    }

    final String dbgString() {
        return connection.dbgString() + "/Stream("+streamid+")";
    }
}<|MERGE_RESOLUTION|>--- conflicted
+++ resolved
@@ -427,25 +427,11 @@
         if (Log.requests()) {
             Log.logRequest("PUSH_PROMISE: " + pushRequest.toString());
         }
-<<<<<<< HEAD
         PushGroup<T> pushGroup = exchange.getPushGroup();
-        if (pushGroup == null) {
-            // no push handler set by the user code, i.e. cancel / reject
-            IOException ex = new IOException("Stream " + streamid + " cancelled by users handler");
-            pushStream.cancelImpl(ex);
-            return;
-        }
-
-        if (pushGroup.noMorePushes()) {
-            cancelImpl(new IllegalStateException("unexpected push promise"
-                + " on stream " + streamid));
-=======
-        PushGroup<?,T> pushGroup = exchange.getPushGroup();
         if (pushGroup == null) {
             Log.logTrace("Rejecting push promise stream " + streamid);
             connection.resetStream(pushStream.streamid, ResetFrame.REFUSED_STREAM);
             pushStream.close();
->>>>>>> 1655b154
             return;
         }
 
