/*
 * Copyright (c) 2003, 2018, Oracle and/or its affiliates. All rights reserved.
 * DO NOT ALTER OR REMOVE COPYRIGHT NOTICES OR THIS FILE HEADER.
 *
 * This code is free software; you can redistribute it and/or modify it
 * under the terms of the GNU General Public License version 2 only, as
 * published by the Free Software Foundation.
 *
 * This code is distributed in the hope that it will be useful, but WITHOUT
 * ANY WARRANTY; without even the implied warranty of MERCHANTABILITY or
 * FITNESS FOR A PARTICULAR PURPOSE.  See the GNU General Public License
 * version 2 for more details (a copy is included in the LICENSE file that
 * accompanied this code).
 *
 * You should have received a copy of the GNU General Public License version
 * 2 along with this work; if not, write to the Free Software Foundation,
 * Inc., 51 Franklin St, Fifth Floor, Boston, MA 02110-1301 USA.
 *
 * Please contact Oracle, 500 Oracle Parkway, Redwood Shores, CA 94065 USA
 * or visit www.oracle.com if you need additional information or have any
 * questions.
 *
 */

#include <stdio.h>
#include <stdlib.h>
#include <string.h>
#include <signal.h>
#include <errno.h>
#include <elf.h>
#include <sys/types.h>
#include <sys/wait.h>
#include <sys/ptrace.h>
#include <sys/uio.h>
#include "jni.h"
#include "libproc_impl.h"

#if defined(x86_64) && !defined(amd64)
#define amd64 1
#endif

#ifndef __WALL
#define __WALL          0x40000000  // Copied from /usr/include/linux/wait.h
#endif

// This file has the libproc implementation specific to live process
// For core files, refer to ps_core.c

static inline uintptr_t align(uintptr_t ptr, size_t size) {
  return (ptr & ~(size - 1));
}

// ---------------------------------------------
// ptrace functions
// ---------------------------------------------

// read "size" bytes of data from "addr" within the target process.
// unlike the standard ptrace() function, process_read_data() can handle
// unaligned address - alignment check, if required, should be done
// before calling process_read_data.

static bool process_read_data(struct ps_prochandle* ph, uintptr_t addr, char *buf, size_t size) {
  long rslt;
  size_t i, words;
  uintptr_t end_addr = addr + size;
  uintptr_t aligned_addr = align(addr, sizeof(long));

  if (aligned_addr != addr) {
    char *ptr = (char *)&rslt;
    errno = 0;
    rslt = ptrace(PTRACE_PEEKDATA, ph->pid, aligned_addr, 0);
    if (errno) {
      print_debug("ptrace(PTRACE_PEEKDATA, ..) failed for %d bytes @ %lx\n", size, addr);
      return false;
    }
    for (; aligned_addr != addr; aligned_addr++, ptr++);
    for (; ((intptr_t)aligned_addr % sizeof(long)) && aligned_addr < end_addr;
        aligned_addr++)
       *(buf++) = *(ptr++);
  }

  words = (end_addr - aligned_addr) / sizeof(long);

  // assert((intptr_t)aligned_addr % sizeof(long) == 0);
  for (i = 0; i < words; i++) {
    errno = 0;
    rslt = ptrace(PTRACE_PEEKDATA, ph->pid, aligned_addr, 0);
    if (errno) {
      print_debug("ptrace(PTRACE_PEEKDATA, ..) failed for %d bytes @ %lx\n", size, addr);
      return false;
    }
    *(long *)buf = rslt;
    buf += sizeof(long);
    aligned_addr += sizeof(long);
  }

  if (aligned_addr != end_addr) {
    char *ptr = (char *)&rslt;
    errno = 0;
    rslt = ptrace(PTRACE_PEEKDATA, ph->pid, aligned_addr, 0);
    if (errno) {
      print_debug("ptrace(PTRACE_PEEKDATA, ..) failed for %d bytes @ %lx\n", size, addr);
      return false;
    }
    for (; aligned_addr != end_addr; aligned_addr++)
       *(buf++) = *(ptr++);
  }
  return true;
}

// null implementation for write
static bool process_write_data(struct ps_prochandle* ph,
                             uintptr_t addr, const char *buf , size_t size) {
  return false;
}

// "user" should be a pointer to a user_regs_struct
static bool process_get_lwp_regs(struct ps_prochandle* ph, pid_t pid, struct user_regs_struct *user) {
  // we have already attached to all thread 'pid's, just use ptrace call
  // to get regset now. Note that we don't cache regset upfront for processes.
// Linux on x86 and sparc are different.  On x86 ptrace(PTRACE_GETREGS, ...)
// uses pointer from 4th argument and ignores 3rd argument.  On sparc it uses
// pointer from 3rd argument and ignores 4th argument
#if defined(sparc) || defined(sparcv9)
#define ptrace_getregs(request, pid, addr, data) ptrace(request, pid, addr, data)
#else
#define ptrace_getregs(request, pid, addr, data) ptrace(request, pid, data, addr)
#endif

#if defined(_LP64) && defined(PTRACE_GETREGS64)
#define PTRACE_GETREGS_REQ PTRACE_GETREGS64
#elif defined(PTRACE_GETREGS)
#define PTRACE_GETREGS_REQ PTRACE_GETREGS
#elif defined(PT_GETREGS)
#define PTRACE_GETREGS_REQ PT_GETREGS
#endif

#ifdef PTRACE_GETREGS_REQ
 if (ptrace_getregs(PTRACE_GETREGS_REQ, pid, user, NULL) < 0) {
   print_debug("ptrace(PTRACE_GETREGS, ...) failed for lwp %d\n", pid);
   return false;
 }
 return true;
#elif defined(PTRACE_GETREGSET)
 struct iovec iov;
 iov.iov_base = user;
 iov.iov_len = sizeof(*user);
 if (ptrace(PTRACE_GETREGSET, pid, NT_PRSTATUS, (void*) &iov) < 0) {
   print_debug("ptrace(PTRACE_GETREGSET, ...) failed for lwp %d\n", pid);
   return false;
 }
 return true;
#else
 print_debug("ptrace(PTRACE_GETREGS, ...) not supported\n");
 return false;
#endif

}

static bool ptrace_continue(pid_t pid, int signal) {
  // pass the signal to the process so we don't swallow it
  if (ptrace(PTRACE_CONT, pid, NULL, signal) < 0) {
    print_debug("ptrace(PTRACE_CONT, ..) failed for %d\n", pid);
    return false;
  }
  return true;
}

// waits until the ATTACH has stopped the process
// by signal SIGSTOP
static bool ptrace_waitpid(pid_t pid) {
  int ret;
  int status;
  while (true) {
    // Wait for debuggee to stop.
    ret = waitpid(pid, &status, 0);
    if (ret == -1 && errno == ECHILD) {
      // try cloned process.
      ret = waitpid(pid, &status, __WALL);
    }
    if (ret >= 0) {
      if (WIFSTOPPED(status)) {
        // Any signal will stop the thread, make sure it is SIGSTOP. Otherwise SIGSTOP
        // will still be pending and delivered when the process is DETACHED and the process
        // will go to sleep.
        if (WSTOPSIG(status) == SIGSTOP) {
          // Debuggee stopped by SIGSTOP.
          return true;
        }
        if (!ptrace_continue(pid, WSTOPSIG(status))) {
          print_error("Failed to correctly attach to VM. VM might HANG! [PTRACE_CONT failed, stopped by %d]\n", WSTOPSIG(status));
          return false;
        }
      } else {
        print_debug("waitpid(): Child process exited/terminated (status = 0x%x)\n", status);
        return false;
      }
    } else {
      switch (errno) {
        case EINTR:
          continue;
          break;
        case ECHILD:
          print_debug("waitpid() failed. Child process pid (%d) does not exist \n", pid);
          break;
        case EINVAL:
          print_debug("waitpid() failed. Invalid options argument.\n");
          break;
        default:
          print_debug("waitpid() failed. Unexpected error %d\n",errno);
          break;
      }
      return false;
    }
  }
}

// attach to a process/thread specified by "pid"
static bool ptrace_attach(pid_t pid, char* err_buf, size_t err_buf_len) {
  if (ptrace(PTRACE_ATTACH, pid, NULL, NULL) < 0) {
    char buf[200];
    char* msg = strerror_r(errno, buf, sizeof(buf));
    snprintf(err_buf, err_buf_len, "ptrace(PTRACE_ATTACH, ..) failed for %d: %s", pid, msg);
    print_debug("%s\n", err_buf);
    return false;
  } else {
    return ptrace_waitpid(pid);
  }
}

// -------------------------------------------------------
// functions for obtaining library information
// -------------------------------------------------------

/*
 * splits a string _str_ into substrings with delimiter _delim_ by replacing old * delimiters with _new_delim_ (ideally, '\0'). the address of each substring
 * is stored in array _ptrs_ as the return value. the maximum capacity of _ptrs_ * array is specified by parameter _n_.
 * RETURN VALUE: total number of substrings (always <= _n_)
 * NOTE: string _str_ is modified if _delim_!=_new_delim_
 */
static int split_n_str(char * str, int n, char ** ptrs, char delim, char new_delim)
{
   int i;
   for(i = 0; i < n; i++) ptrs[i] = NULL;
   if (str == NULL || n < 1 ) return 0;

   i = 0;

   // skipping leading blanks
   while(*str&&*str==delim) str++;

   while(*str&&i<n){
     ptrs[i++] = str;
     while(*str&&*str!=delim) str++;
     while(*str&&*str==delim) *(str++) = new_delim;
   }

   return i;
}

/*
 * fgets without storing '\n' at the end of the string
 */
static char * fgets_no_cr(char * buf, int n, FILE *fp)
{
   char * rslt = fgets(buf, n, fp);
   if (rslt && buf && *buf){
       char *p = strchr(buf, '\0');
       if (*--p=='\n') *p='\0';
   }
   return rslt;
}

// callback for read_thread_info
static bool add_new_thread(struct ps_prochandle* ph, pthread_t pthread_id, lwpid_t lwp_id) {
  return add_thread_info(ph, pthread_id, lwp_id) != NULL;
}

static bool read_lib_info(struct ps_prochandle* ph) {
  char fname[32];
  char buf[PATH_MAX];
  FILE *fp = NULL;

  sprintf(fname, "/proc/%d/maps", ph->pid);
  fp = fopen(fname, "r");
  if (fp == NULL) {
    print_debug("can't open /proc/%d/maps file\n", ph->pid);
    return false;
  }

  while(fgets_no_cr(buf, PATH_MAX, fp)){
    char * word[7];
    int nwords = split_n_str(buf, 7, word, ' ', '\0');

    if (nwords < 6) {
      // not a shared library entry. ignore.
      continue;
    }

    // SA does not handle the lines with patterns:
    //   "[stack]", "[heap]", "[vdso]", "[vsyscall]", etc.
    if (word[5][0] == '[') {
        // not a shared library entry. ignore.
        continue;
    }

    if (nwords > 6) {
      // prelink altered mapfile when the program is running.
      // Entries like one below have to be skipped
      //  /lib64/libc-2.15.so (deleted)
      // SO name in entries like one below have to be stripped.
      //  /lib64/libpthread-2.15.so.#prelink#.EECVts
      char *s = strstr(word[5],".#prelink#");
      if (s == NULL) {
        // No prelink keyword. skip deleted library
        print_debug("skip shared object %s deleted by prelink\n", word[5]);
        continue;
      }

      // Fall through
      print_debug("rectifying shared object name %s changed by prelink\n", word[5]);
      *s = 0;
    }

    if (find_lib(ph, word[5]) == false) {
       intptr_t base;
       lib_info* lib;
#ifdef _LP64
       sscanf(word[0], "%lx", &base);
#else
       sscanf(word[0], "%x", &base);
#endif
       if ((lib = add_lib_info(ph, word[5], (uintptr_t)base)) == NULL)
          continue; // ignore, add_lib_info prints error

       // we don't need to keep the library open, symtab is already
       // built. Only for core dump we need to keep the fd open.
       close(lib->fd);
       lib->fd = -1;
    }
  }
  fclose(fp);
  return true;
}

// detach a given pid
static bool ptrace_detach(pid_t pid) {
  if (pid && ptrace(PTRACE_DETACH, pid, NULL, NULL) < 0) {
    print_debug("ptrace(PTRACE_DETACH, ..) failed for %d\n", pid);
    return false;
  } else {
    return true;
  }
}

// detach all pids of a ps_prochandle
static void detach_all_pids(struct ps_prochandle* ph) {
  thread_info* thr = ph->threads;
  while (thr) {
     ptrace_detach(thr->lwp_id);
     thr = thr->next;
  }
}

static void process_cleanup(struct ps_prochandle* ph) {
  detach_all_pids(ph);
}

static ps_prochandle_ops process_ops = {
  .release=  process_cleanup,
  .p_pread=  process_read_data,
  .p_pwrite= process_write_data,
  .get_lwp_regs= process_get_lwp_regs
};

// attach to the process. One and only one exposed stuff
<<<<<<< HEAD
JNIEXPORT struct ps_prochandle*
=======
JNIEXPORT struct ps_prochandle* JNICALL
>>>>>>> 9be1418d
Pgrab(pid_t pid, char* err_buf, size_t err_buf_len) {
  struct ps_prochandle* ph = NULL;
  thread_info* thr = NULL;

  if ( (ph = (struct ps_prochandle*) calloc(1, sizeof(struct ps_prochandle))) == NULL) {
     snprintf(err_buf, err_buf_len, "can't allocate memory for ps_prochandle");
     print_debug("%s\n", err_buf);
     return NULL;
  }

  if (ptrace_attach(pid, err_buf, err_buf_len) != true) {
     free(ph);
     return NULL;
  }

  // initialize ps_prochandle
  ph->pid = pid;

  // initialize vtable
  ph->ops = &process_ops;

  // read library info and symbol tables, must do this before attaching threads,
  // as the symbols in the pthread library will be used to figure out
  // the list of threads within the same process.
  read_lib_info(ph);

  // read thread info
  read_thread_info(ph, add_new_thread);

  // attach to the threads
  thr = ph->threads;
  while (thr) {
     // don't attach to the main thread again
    if (ph->pid != thr->lwp_id && ptrace_attach(thr->lwp_id, err_buf, err_buf_len) != true) {
        // even if one attach fails, we get return NULL
        Prelease(ph);
        return NULL;
     }
     thr = thr->next;
  }
  return ph;
}<|MERGE_RESOLUTION|>--- conflicted
+++ resolved
@@ -374,11 +374,7 @@
 };
 
 // attach to the process. One and only one exposed stuff
-<<<<<<< HEAD
-JNIEXPORT struct ps_prochandle*
-=======
 JNIEXPORT struct ps_prochandle* JNICALL
->>>>>>> 9be1418d
 Pgrab(pid_t pid, char* err_buf, size_t err_buf_len) {
   struct ps_prochandle* ph = NULL;
   thread_info* thr = NULL;
