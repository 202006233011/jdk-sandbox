--- conflicted
+++ resolved
@@ -150,57 +150,23 @@
            XColor **, int *, int *, int *
            );
 static void TransferImage(
-<<<<<<< HEAD
-           Display *, XImage *,int32_t, int32_t , image_region_type*,
-           XImage *,int32_t ,int32_t
-           );
-static XImage * ReadRegionsInList(
-           Display *, Visual *, int32_t ,int32_t ,int32_t ,
-           int32_t , XRectangle, list_ptr
-=======
            Display *, XImage *,int, int , image_region_type*,
            XImage *,int ,int
            );
 static XImage * ReadRegionsInList(
            Display *, Visual *, int, int, unsigned int,
            unsigned int, XRectangle, list_ptr
->>>>>>> 3b68bb29
            );
 
 static list_ptr make_region_list(
                   Display*, Window, XRectangle*,
-<<<<<<< HEAD
-                  int32_t*, int32_t, XVisualInfo**, int32_t     *
-=======
                   int*, int, XVisualInfo**, int *
->>>>>>> 3b68bb29
          );
 
 static void destroy_region_list(
             list_ptr
             ) ;
 static void subtr_rect_from_image_region(
-<<<<<<< HEAD
-           image_region_type *, int32_t , int32_t , int32_t , int32_t
-     );
-static void add_rect_to_image_region(
-           image_region_type *,
-           int32_t , int32_t , int32_t , int32_t
-     );
-static int32_t src_in_region_list(
-    image_win_type *, list_ptr
-    );
-static void add_window_to_list(
-    list_ptr, Window, int32_t, int32_t ,
-    int32_t     , int32_t , int32_t , int32_t, int32_t,
-    Visual*, Colormap, Window
-    );
-static int32_t src_in_image(
-    image_win_type      *, int32_t      , XVisualInfo**
-    );
-static int32_t src_in_overlay(
-    image_region_type *, int32_t, OverlayInfo *, int32_t*, int32_t*
-=======
            image_region_type *, int , int , int , int
      );
 static void add_rect_to_image_region(
@@ -220,7 +186,6 @@
     );
 static int src_in_overlay(
     image_region_type *, int, OverlayInfo *, int*, int*
->>>>>>> 3b68bb29
     );
 static void make_src_list(
     Display *, list_ptr, XRectangle *, Window,
@@ -297,34 +262,6 @@
         }
       }
 
-<<<<<<< HEAD
-
-/*
- * srcRootWinid: root win on which grab was done
- * x, y: root rel UL corner of bounding box of grab
- * width, height: size of bounding box of grab
- * vis_regions: list of regions to read from
- */
-int32_t
-GetMultiVisualRegions(
-    Display             *disp,
-    Window              srcRootWinid,
-    int32_t             x,
-    int32_t             y,
-    uint32_t            width,
-    uint32_t            height,
-    int32_t             *transparentOverlays,
-    int32_t             *numVisuals,
-    XVisualInfo         **pVisuals,
-    int32_t             *numOverlayVisuals,
-    OverlayInfo         **pOverlayVisuals,
-    int32_t             *numImageVisuals,
-    XVisualInfo         ***pImageVisuals,
-    list_ptr            *vis_regions,
-    list_ptr            *vis_image_regions,
-    int32_t             *allImage
-)
-=======
       XQueryColors(disp, src_cmap, colors, (int) ncolors);
 }
 
@@ -343,7 +280,6 @@
                       /* list of regions to read from */
                       list_ptr *vis_regions,
                       list_ptr *vis_image_regions, int *allImage)
->>>>>>> 3b68bb29
 {
     int                 hasNonDefault;
     XRectangle          bbox;           /* bounding box of grabbed area */
@@ -383,18 +319,10 @@
 
 }
 
-<<<<<<< HEAD
-static void TransferImage(
-    Display *disp, XImage *reg_image,
-    int32_t srcw, int32_t srch,
-    image_region_type *reg, XImage *target_image,
-    int32_t dst_x, int32_t dst_y)
-=======
 static void TransferImage(Display *disp, XImage *reg_image,
                           int srcw, int srch,
                           image_region_type *reg, XImage *target_image,
                           int dst_x, int dst_y)
->>>>>>> 3b68bb29
 {
     int i,j,old_pixel,new_pixel,red_ind,green_ind,blue_ind ;
     XColor *colors;
@@ -486,27 +414,11 @@
     free(colors);
 }
 
-/*
- * bbox: bounding box of grabbed area
- * regions: list of regions to read from
- */
 static XImage *
-<<<<<<< HEAD
-ReadRegionsInList(
-    Display *disp,
-    Visual *fakeVis,
-    int32_t depth,
-    int32_t format,
-    int32_t width, int32_t height,
-    XRectangle bbox,
-    list_ptr regions
-)
-=======
 ReadRegionsInList(Display *disp, Visual *fakeVis, int depth, int format,
                   unsigned int width, unsigned int height,
                   XRectangle bbox,      /* bounding box of grabbed area */
                   list_ptr regions)     /* list of regions to read from */
->>>>>>> 3b68bb29
 {
     image_region_type   *reg;
     int                 dst_x, dst_y;   /* where in pixmap to write (UL) */
@@ -573,33 +485,6 @@
 /** ------------------------------------------------------------------------
     ------------------------------------------------------------------------ **/
 
-<<<<<<< HEAD
-/*
- *   srcRootWinid:    root win on which grab was done
- *   x, y:    root rel UL corner of bounding box of grab
- *   width, height:   size of bounding box of grab
- *   vis_regions:     list of regions to read from
- *   vis_image_regions: list of regions to read from
- */
-XImage *ReadAreaToImage(
-    Display             *disp,
-    Window              srcRootWinid,
-    int32_t             x,
-    int32_t             y,
-    uint32_t            width,
-    uint32_t            height,
-    int32_t             numVisuals,
-    XVisualInfo         *pVisuals,
-    int32_t             numOverlayVisuals,
-    OverlayInfo         *pOverlayVisuals,
-    int32_t             numImageVisuals,
-    XVisualInfo         **pImageVisuals,
-    list_ptr            vis_regions,
-    list_ptr            vis_image_regions ,
-    int32_t             format,
-    int32_t             allImage
-)
-=======
 XImage *ReadAreaToImage(Display *disp,
                         /* root win on which grab was done */
                         Window srcRootWinid,
@@ -615,7 +500,6 @@
                         /* list of regions to read from */
                         list_ptr vis_image_regions,
                         int format, int allImage)
->>>>>>> 3b68bb29
 {
     image_region_type   *reg;
     XRectangle          bbox;           /* bounding box of grabbed area */
@@ -792,23 +676,7 @@
         windows with the same visual into a region.
         image_wins must point to an existing list struct that's already
         been zeroed (zero_list()).
-
-        bbox: bnding box of area we want
-        x_rootrel, y_rootrel: pos of curr WRT root
-        pclip: visible part of curr, not obscurred by ancestors
-    ------------------------------------------------------------------------ **/
-<<<<<<< HEAD
-static void make_src_list(
-    Display             *disp,
-    list_ptr            image_wins,
-    XRectangle          *bbox,
-    Window              curr,
-    int32_t             x_rootrel,
-    int32_t             y_rootrel,
-    XWindowAttributes   *curr_attrs,
-    XRectangle          *pclip
-)
-=======
+    ------------------------------------------------------------------------ **/
 static void make_src_list(Display *disp, list_ptr image_wins,
                           /* bnding box of area we want */
                           XRectangle *bbox,
@@ -818,7 +686,6 @@
                           XWindowAttributes *curr_attrs,
                           /* visible part of curr, not obscurred by ancestors */
                           XRectangle *pclip)
->>>>>>> 3b68bb29
 {
     XWindowAttributes child_attrs;
     Window root, parent, *child;        /* variables for XQueryTree() */
@@ -904,21 +771,9 @@
         there will be two regions in the list.
         Returns a pointer to the list.
     ------------------------------------------------------------------------ **/
-<<<<<<< HEAD
-static list_ptr make_region_list(
-    Display             *disp,
-    Window              win,
-    XRectangle          *bbox,
-    int32_t             *hasNonDefault,
-    int32_t             numImageVisuals,
-    XVisualInfo         **pImageVisuals,
-    int32_t             *allImage
-)
-=======
 static list_ptr make_region_list(Display *disp, Window win, XRectangle *bbox,
                                  int *hasNonDefault, int numImageVisuals,
                                  XVisualInfo **pImageVisuals, int *allImage)
->>>>>>> 3b68bb29
 {
     XWindowAttributes   win_attrs;
     list                image_wins;
@@ -1013,11 +868,7 @@
 /** ------------------------------------------------------------------------
         Destructor called from destroy_region_list().
     ------------------------------------------------------------------------ **/
-<<<<<<< HEAD
-void destroy_image_region(image_region_type *image_region)
-=======
 static void destroy_image_region(image_region_type *image_region)
->>>>>>> 3b68bb29
 {
     XDestroyRegion( image_region->visible_region);
     free( (void *) image_region);
@@ -1038,18 +889,8 @@
         only provides a way to subtract one region from another, not a
         rectangle from a region.
     ------------------------------------------------------------------------ **/
-<<<<<<< HEAD
-static void subtr_rect_from_image_region(
-    image_region_type *image_region,
-    int32_t x,
-    int32_t y,
-    int32_t width,
-    int32_t height
-)
-=======
 static void subtr_rect_from_image_region(image_region_type *image_region,
                                          int x, int y, int width, int height)
->>>>>>> 3b68bb29
 {
     XRectangle rect;
     Region rect_region;
@@ -1069,18 +910,8 @@
 /** ------------------------------------------------------------------------
         Adds the specified rectangle to the region in image_region.
     ------------------------------------------------------------------------ **/
-<<<<<<< HEAD
-static void add_rect_to_image_region(
-    image_region_type *image_region,
-    int32_t x,
-    int32_t y,
-    int32_t width,
-    int32_t height
-)
-=======
 static void add_rect_to_image_region(image_region_type *image_region,
                                      int x, int y, int width, int height)
->>>>>>> 3b68bb29
 {
     XRectangle rect;
 
@@ -1097,11 +928,7 @@
         Returns TRUE if the given src's visual is already represented in
         the image_regions list, FALSE otherwise.
     ------------------------------------------------------------------------ **/
-<<<<<<< HEAD
-static int32_t src_in_region_list(image_win_type *src, list_ptr image_regions)
-=======
 static int src_in_region_list(image_win_type *src, list_ptr image_regions)
->>>>>>> 3b68bb29
 {
     image_region_type   *ir;
 
@@ -1120,27 +947,10 @@
 /** ------------------------------------------------------------------------
         Makes a new entry in image_wins with the given fields filled in.
     ------------------------------------------------------------------------ **/
-<<<<<<< HEAD
-static void add_window_to_list(
-    list_ptr    image_wins,
-    Window      w,
-    int32_t     xrr,
-    int32_t     yrr,
-    int32_t     x_vis,
-    int32_t     y_vis,
-    int32_t     width,
-    int32_t     height,
-    int32_t     border_width,
-    Visual      *vis,
-    Colormap    cmap,
-    Window      parent
-)
-=======
 static void add_window_to_list(list_ptr image_wins, Window w,
                                int xrr, int yrr, int x_vis, int y_vis,
                                int width, int height, int border_width,
                                Visual *vis, Colormap cmap, Window parent)
->>>>>>> 3b68bb29
 {
     image_win_type      *new_src;
 
@@ -1166,16 +976,8 @@
         Returns TRUE if the given src's visual is in the image planes,
         FALSE otherwise.
     ------------------------------------------------------------------------ **/
-<<<<<<< HEAD
-static int32_t src_in_image(
-    image_win_type      *src,
-    int32_t             numImageVisuals,
-    XVisualInfo         **pImageVisuals
-)
-=======
 static int src_in_image(image_win_type *src, int numImageVisuals,
                         XVisualInfo **pImageVisuals)
->>>>>>> 3b68bb29
 {
     int                 i;
 
@@ -1192,19 +994,9 @@
         Returns TRUE if the given src's visual is in the overlay planes
         and transparency is possible, FALSE otherwise.
     ------------------------------------------------------------------------ **/
-<<<<<<< HEAD
-static int32_t src_in_overlay(
-    image_region_type   *src,
-    int32_t             numOverlayVisuals,
-    OverlayInfo         *pOverlayVisuals,
-    int32_t             *transparentColor,
-    int32_t             *transparentType
-)
-=======
 static int src_in_overlay(image_region_type *src, int numOverlayVisuals,
                           OverlayInfo *pOverlayVisuals,
                           int *transparentColor, int *transparentType)
->>>>>>> 3b68bb29
 {
     int                 i;
 
@@ -1270,33 +1062,8 @@
  * If the routine sucessfully obtained the visual information, it returns zero.
  * If the routine didn't obtain the visual information, it returns non-zero.
  *
- *  display:             Which X server (aka "display").
- *  screen:              Which screen of the "display".
- *  transparentOverlays: Non-zero if there's at least one overlay visual and if
- *      at least one of those supports a transparent pixel.
- *  numVisuals:          Number of XVisualInfo struct's pointed to by pVisuals.
- *  pVisuals:            All of the device's visuals.
- *  numOverlayVisuals:   Number of OverlayInfo's pointed to by pOverlayVisuals.
- *      If this number is zero, the device does not have overlay planes.
- *  pOverlayVisuals:     The device's overlay plane visual information.
- *  numImageVisuals:     Number of XVisualInfo's pointed to by pImageVisuals.
- *  pImageVisuals:       The device's image visuals.
- *
  ******************************************************************************/
 
-<<<<<<< HEAD
-int32_t GetXVisualInfo(
-    Display     *display,
-    int32_t     screen,
-    int32_t     *transparentOverlays,
-    int32_t     *numVisuals,
-    XVisualInfo **pVisuals,
-    int32_t     *numOverlayVisuals,
-    OverlayInfo **pOverlayVisuals,
-    int32_t     *numImageVisuals,
-    XVisualInfo ***pImageVisuals
-)
-=======
 int GetXVisualInfo(/* Which X server (aka "display"). */
                    Display *display,
                    /* Which screen of the "display". */
@@ -1318,7 +1085,6 @@
                    int *numImageVisuals,
                    /* The device's image visuals. */
                    XVisualInfo ***pImageVisuals)
->>>>>>> 3b68bb29
 {
     XVisualInfo getVisInfo;             /* Paramters of XGetVisualInfo */
     int         mask;
@@ -1430,16 +1196,8 @@
  *
  ******************************************************************************/
 
-<<<<<<< HEAD
-void FreeXVisualInfo(
-    XVisualInfo *pVisuals,
-    OverlayInfo *pOverlayVisuals,
-    XVisualInfo **pImageVisuals
-)
-=======
 void FreeXVisualInfo(XVisualInfo *pVisuals, OverlayInfo *pOverlayVisuals,
                      XVisualInfo **pImageVisuals)
->>>>>>> 3b68bb29
 {
     XFree(pVisuals);
     if (weCreateServerOverlayVisualsProperty)
